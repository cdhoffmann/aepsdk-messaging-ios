/*
 Copyright 2021 Adobe. All rights reserved.
 This file is licensed to you under the Apache License, Version 2.0 (the "License");
 you may not use this file except in compliance with the License. You may obtain a copy
 of the License at http://www.apache.org/licenses/LICENSE-2.0

 Unless required by applicable law or agreed to in writing, software distributed under
 the License is distributed on an "AS IS" BASIS, WITHOUT WARRANTIES OR REPRESENTATIONS
 OF ANY KIND, either express or implied. See the License for the specific language
 governing permissions and limitations under the License.
 */

import XCTest

@testable import AEPCore
@testable import AEPMessaging
@testable import AEPServices
import AEPTestUtils

class EventPlusMessagingTests: XCTestCase {
    var messaging: Messaging!
    
    /// in-app values
    let testHtml = "<html>All ur base are belong to us</html>"
    let testAssets = ["asset1", "asset2"]
    let mockContent1 = "content1"
    let mockContent2 = "content2"
    let mockPayloadId1 = "id1"
    let mockPayloadId2 = "id2"
    let mockAppSurface = "mobileapp://com.apple.dt.xctest.tool"
    let mockRequestEventId = "abc123"

    /// Push values
    let mockXdmEventType = "xdmEventType"
    let mockMessagingId = "12345"
    let mockActionId = "67890"
    let mockApplicationOpened = false
    let mockMixins: [String: Any] = [
        "mixin": "present"
    ]
    let mockCjm: [String: Any] = [
        "cjm": "present"
    ]
    let mockPushToken = "thisIsOnlyAPushTokenTest"

    // before each
    override func setUp() {
        messaging = Messaging(runtime: TestableExtensionRuntime())
        messaging.onRegistered()
    }

    // MARK: - Helpers

    /// Gets an event to use for simulating a rules consequence
    private func getRulesResponseEvent(type: String? = MessagingConstants.ConsequenceTypes.IN_APP_MESSAGE,
                               triggeredConsequence: [String: Any]? = nil,
                               removeDetails: [String]? = nil) -> Event {

        // details are the same for postback and pii, different for open url
        var details: [String: Any] = type == MessagingConstants.ConsequenceTypes.IN_APP_MESSAGE ? [
            MessagingConstants.Event.Data.Key.IAM.TEMPLATE: MessagingConstants.Event.Data.Values.IAM.FULLSCREEN,
            MessagingConstants.Event.Data.Key.IAM.HTML: testHtml,
            MessagingConstants.Event.Data.Key.IAM.REMOTE_ASSETS: testAssets
        ] : [:]

        if let keysToBeRemoved = removeDetails {
            for key in keysToBeRemoved {
                details.removeValue(forKey: key)
            }
        }
        
        let triggeredConsequence: [String: Any] = triggeredConsequence ?? [
            MessagingConstants.Event.Data.Key.ID: "552",
            MessagingConstants.Event.Data.Key.TYPE: type!,
            MessagingConstants.Event.Data.Key.DETAIL: details
        ]

        let triggeredConsequenceData: [String: Any] = [
            MessagingConstants.Event.Data.Key.TRIGGERED_CONSEQUENCE: triggeredConsequence
        ]
        
        let rulesEvent = Event(name: "Test Rules Engine response",
                               type: EventType.rulesEngine,
                               source: EventSource.responseContent,
                               data: triggeredConsequenceData)
        return rulesEvent
    }

    /* sample payload response:
     
    "payload": [
     {
        "id": "fe47f125-dc8f-454f-b4e8-cf462d65eb67",
        "scope": "mobileapp://com.adobe.MessagingDemoApp",
        "scopeDetails": {
            "decisionProvider": "AJO",
            "correlationID": "d7e644d7-9312-4d7b-8b52-7fa08ce5eccf",
            "characteristics": {
                "cjmEventToken": "aCm/+7TFk4ojIuGQc+N842qipfsIHvVzTQxHolz2IpTMromRrB5ztP5VMxjHbs7c6qPG9UF4rvQTJZniWgqbOw=="
            }
        },
        "items": [
            {
                "schema": "https://ns.adobe.com/personalization/json-content-item",
                "data": {
                    "content": "{\"version\":1,\"rules\":[{\"condition\":{...}],\"consequences\":[{\"id\":\"0517276e-70a5-4d89-bc5c-81ba77e35588\",\"type\":\"cjmiam\",\"detail\":{\"mobileParameters\":{...},\"html\":\"...\",\"remoteAssets\":[...]}}]}",
                    "id": "0ac7fe11-6fa0-4bcc-a986-bb6302c30059"
                },
                "id": "716708a1-eedb-4d50-8404-82edced7c06f"
            }
        ]
    },
    {
        ... another proposition for another campaign running on the surface ...
    }
  ]
     */
    
    /// Gets an AEP Response Event for testing
    private func getAEPResponseEvent(type: String = EventType.edge,
                             source: String = MessagingConstants.Event.Source.PERSONALIZATION_DECISIONS,
                             data: [String: Any]? = nil) -> Event {
        var eventData = data
        if eventData == nil {
            let data1 = [
                "content": mockContent1,
                "id": "id"
            ]
            let item1: [String: Any] = [
                "data": data1,
                "id": "id",
                "schema": "schema"
            ]
            let payload1: [String: Any] = [
                "id": mockPayloadId1,
                "scope": mockAppSurface,
                "scopeDetails": [
                    "someInnerKey": "someInnerValue"
                ],
                "items": [item1]
            ]
            
            let data2 = [
                "content": mockContent2,
                "id": "id"
            ]
            let item2: [String: Any] = [
                "data": data2,
                "id": "id",
                "schema": "schema"
            ]
            let payload2: [String: Any] = [
                "id": mockPayloadId2,
                "scope": mockAppSurface,
                "scopeDetails": [
                    "someInnerKey": "someInnerValue"
                ],
                "items": [item2]
            ]
            
            eventData = [
                "payload": [payload1, payload2],
                "requestEventId": mockRequestEventId
            ]
        }

        let rulesEvent = Event(name: "Test AEP Response Event",
                               type: type,
                               source: source,
                               data: eventData)

        return rulesEvent
    }

    private func getRefreshMessagesEvent(type: String = MessagingConstants.Event.EventType.messaging,
                                 source: String = EventSource.requestContent,
                                 data: [String: Any]? = nil) -> Event {
        var eventData = data
        if eventData == nil {
            eventData = [MessagingConstants.Event.Data.Key.REFRESH_MESSAGES: true]
        }

        let event = Event(name: "Test Refresh Messages",
                          type: type,
                          source: source,
                          data: eventData)

        return event
    }

    private func getClickthroughEvent(_ data: [String: Any]? = nil) -> Event {
        let data = data ?? [
            MessagingConstants.Event.Data.Key.EVENT_TYPE: mockXdmEventType,
            MessagingConstants.Event.Data.Key.MESSAGE_ID: mockMessagingId,
            MessagingConstants.Event.Data.Key.ACTION_ID: mockActionId,
            MessagingConstants.Event.Data.Key.APPLICATION_OPENED: mockApplicationOpened,
            MessagingConstants.XDM.Key.ADOBE_XDM: [
                MessagingConstants.XDM.AdobeKeys.MIXINS: mockMixins,
                MessagingConstants.XDM.AdobeKeys.CJM: mockCjm
            ]
        ]

        return Event(name: "Test Push clickthrough event", type: MessagingConstants.Event.EventType.messaging,
                     source: EventSource.requestContent, data: data)
    }
    
    private func getSetPushIdentifierEvent(overridingData: [String: Any]? = nil) -> Event {
        let data = overridingData ?? [
            MessagingConstants.Event.Data.Key.PUSH_IDENTIFIER: mockPushToken
        ]
        
        return Event(name: "Test Set Push Identifier Event", type: EventType.genericIdentity, source: EventSource.requestContent, data: data)
    }
    
    private func getPushTrackingStatusEvent(status: PushTrackingStatus = .trackingInitiated, overridingData: [String: Any]? = nil) -> Event {
        let data = overridingData ?? [
            MessagingConstants.Event.Data.Key.PUSH_NOTIFICATION_TRACKING_STATUS: status.rawValue,
            MessagingConstants.Event.Data.Key.PUSH_NOTIFICATION_TRACKING_MESSAGE: status.toString()
        ]
        
        return Event(name: "Push tracking status event", type: EventType.messaging, source: EventSource.responseContent, data: data)
    }

    // MARK: - Testing Happy Path

    func testInAppMessageConsequenceType() throws {
        // setup
        let event = getRulesResponseEvent(type: MessagingConstants.ConsequenceTypes.IN_APP_MESSAGE)

        // verify
        XCTAssertTrue(event.isCjmIamConsequence)
    }

    func testInAppMessageMessageId() throws {
        // setup
        let event = getRulesResponseEvent()

        // verify
        XCTAssertEqual("552", event.messageId!)
    }

    func testInAppMessageTemplate() throws {
        // setup
        let event = getRulesResponseEvent(type: MessagingConstants.ConsequenceTypes.IN_APP_MESSAGE)

        // verify
        XCTAssertEqual(MessagingConstants.Event.Data.Values.IAM.FULLSCREEN, event.template!)
    }

    func testInAppMessageHtml() throws {
        // setup
        let event = getRulesResponseEvent(type: MessagingConstants.ConsequenceTypes.IN_APP_MESSAGE)

        // verify
        XCTAssertEqual(testHtml, event.html!)
    }

    func testInAppMessageAssets() throws {
        // setup
        let event = getRulesResponseEvent(type: MessagingConstants.ConsequenceTypes.IN_APP_MESSAGE)

        // verify
        XCTAssertEqual(2, event.remoteAssets!.count)
        XCTAssertEqual(testAssets[0], event.remoteAssets![0])
        XCTAssertEqual(testAssets[1], event.remoteAssets![1])
    }

    // MARK: - Test mobileParameters

    func testGetMessageSettingsHappy() throws {
        // setup
        let event = TestableMobileParameters.getMobileParametersEvent()

        // test
        let settings = event.getMessageSettings(withParent: self)

        // verify
        XCTAssertNotNil(settings)
        XCTAssertTrue(settings.parent is EventPlusMessagingTests)
        XCTAssertEqual(TestableMobileParameters.mockWidth, settings.width)
        XCTAssertEqual(TestableMobileParameters.mockHeight, settings.height)
        XCTAssertEqual(MessageAlignment.fromString(TestableMobileParameters.mockVAlign), settings.verticalAlign)
        XCTAssertEqual(TestableMobileParameters.mockVInset, settings.verticalInset)
        XCTAssertEqual(MessageAlignment.fromString(TestableMobileParameters.mockHAlign), settings.horizontalAlign)
        XCTAssertEqual(TestableMobileParameters.mockHInset, settings.horizontalInset)
        XCTAssertEqual(TestableMobileParameters.mockUiTakeover, settings.uiTakeover)
        XCTAssertEqual(UIColor(red: 0xAA / 255.0, green: 0xBB / 255.0, blue: 0xCC / 255.0, alpha: 0), settings.getBackgroundColor(opacity: 0))
        XCTAssertEqual(CGFloat(TestableMobileParameters.mockCornerRadius), settings.cornerRadius)
        XCTAssertEqual(MessageAnimation.fromString(TestableMobileParameters.mockDisplayAnimation), settings.displayAnimation)
        XCTAssertEqual(MessageAnimation.fromString(TestableMobileParameters.mockDismissAnimation), settings.dismissAnimation)
        XCTAssertNotNil(settings.gestures)
        XCTAssertEqual(1, settings.gestures?.count)
        XCTAssertEqual(URL(string: "adbinapp://dismiss")!.absoluteString, (settings.gestures![.swipeDown]!).absoluteString)
    }

    func testGetMessageSettingsNoParent() throws {
        // setup
        let event = TestableMobileParameters.getMobileParametersEvent()

        // test
        let settings = event.getMessageSettings(withParent: nil)

        // verify
        XCTAssertNotNil(settings)
        XCTAssertNil(settings.parent)
        XCTAssertEqual(TestableMobileParameters.mockWidth, settings.width)
        XCTAssertEqual(TestableMobileParameters.mockHeight, settings.height)
        XCTAssertEqual(MessageAlignment.fromString(TestableMobileParameters.mockVAlign), settings.verticalAlign)
        XCTAssertEqual(TestableMobileParameters.mockVInset, settings.verticalInset)
        XCTAssertEqual(MessageAlignment.fromString(TestableMobileParameters.mockHAlign), settings.horizontalAlign)
        XCTAssertEqual(TestableMobileParameters.mockHInset, settings.horizontalInset)
        XCTAssertEqual(TestableMobileParameters.mockUiTakeover, settings.uiTakeover)
        XCTAssertEqual(UIColor(red: 0xAA / 255.0, green: 0xBB / 255.0, blue: 0xCC / 255.0, alpha: 0), settings.getBackgroundColor(opacity: 0))
        XCTAssertEqual(CGFloat(TestableMobileParameters.mockCornerRadius), settings.cornerRadius)
        XCTAssertEqual(MessageAnimation.fromString(TestableMobileParameters.mockDisplayAnimation), settings.displayAnimation)
        XCTAssertEqual(MessageAnimation.fromString(TestableMobileParameters.mockDismissAnimation), settings.dismissAnimation)
        XCTAssertNotNil(settings.gestures)
        XCTAssertEqual(1, settings.gestures?.count)
        XCTAssertEqual(URL(string: "adbinapp://dismiss")!.absoluteString, (settings.gestures![.swipeDown]!).absoluteString)
    }

    func testGetMessageSettingsMobileParametersEmpty() throws {
        // setup
        let event = getRefreshMessagesEvent()

        // test
        let settings = event.getMessageSettings(withParent: self)

        // verify
        XCTAssertNotNil(settings)
        XCTAssertTrue(settings.parent is EventPlusMessagingTests)
        XCTAssertNil(settings.width)
        XCTAssertNil(settings.height)
        XCTAssertEqual(.center, settings.verticalAlign)
        XCTAssertNil(settings.verticalInset)
        XCTAssertEqual(.center, settings.horizontalAlign)
        XCTAssertNil(settings.horizontalInset)
        XCTAssertTrue(settings.uiTakeover!)
        XCTAssertEqual(UIColor(red: 1, green: 1, blue: 1, alpha: 0), settings.getBackgroundColor(opacity: 0))
        XCTAssertNil(settings.cornerRadius)
        XCTAssertEqual(.none, settings.displayAnimation!)
        XCTAssertEqual(.none, settings.dismissAnimation!)
        XCTAssertNil(settings.gestures)
    }

    func testGetMessageSettingsEmptyGestures() throws {
        // setup
        let params: [String: Any] = [
            MessagingConstants.Event.Data.Key.TRIGGERED_CONSEQUENCE: [
                MessagingConstants.Event.Data.Key.DETAIL: [
                    MessagingConstants.Event.Data.Key.IAM.MOBILE_PARAMETERS: [
                        MessagingConstants.Event.Data.Key.IAM.GESTURES: [:] as [String: Any]
                    ]
                ]
            ]
        ]
        let event = TestableMobileParameters.getMobileParametersEvent(withData: params)

        // test
        let settings = event.getMessageSettings(withParent: self)

        // verify
        XCTAssertNotNil(settings)
        XCTAssertNil(settings.gestures)
    }

    // MARK: - Testing Message Object Validation

    func testInAppMessageObjectValidation() throws {
        // setup
        let event = getRulesResponseEvent(type: MessagingConstants.ConsequenceTypes.IN_APP_MESSAGE)

        // verify
        XCTAssertTrue(event.containsValidInAppMessage)
    }
    
    func testContainsValidInAppMessageNotIAMEvent() throws {
        // setup
        let event = Event(name: "not iam", type: "type", source: "source", data: nil)

        // verify
        XCTAssertFalse(event.containsValidInAppMessage)
    }

    // MARK: - Testing Invalid Events

    func testWrongConsequenceType() throws {
        // setup
        let triggeredConsequence: [String: Any] = [
            MessagingConstants.Event.Data.Key.TYPE: "Invalid",
            MessagingConstants.Event.Data.Key.ID: UUID().uuidString,
            MessagingConstants.Event.Data.Key.DETAIL: [:] as [String: Any]
        ]
        let event = getRulesResponseEvent(type: MessagingConstants.ConsequenceTypes.IN_APP_MESSAGE, triggeredConsequence: triggeredConsequence)

        // verify
        XCTAssertFalse(event.isCjmIamConsequence)
        XCTAssertNil(event.template)
        XCTAssertNil(event.html)
        XCTAssertNil(event.remoteAssets)
    }

    func testNoConsequenceType() throws {
        // setup
        let triggeredConsequence: [String: Any] = [
            MessagingConstants.Event.Data.Key.ID: UUID().uuidString,
            MessagingConstants.Event.Data.Key.DETAIL: [:] as [String: Any]
        ]
        let event = getRulesResponseEvent(type: MessagingConstants.ConsequenceTypes.IN_APP_MESSAGE, triggeredConsequence: triggeredConsequence)

        // verify
        XCTAssertFalse(event.isCjmIamConsequence)
        XCTAssertNil(event.template)
        XCTAssertNil(event.html)
        XCTAssertNil(event.remoteAssets)
    }

    func testMissingValuesInDetails() throws {
        // setup
        let triggeredConsequence: [String: Any] = [
            MessagingConstants.Event.Data.Key.TYPE: MessagingConstants.ConsequenceTypes.IN_APP_MESSAGE,
            MessagingConstants.Event.Data.Key.ID: UUID().uuidString,
            MessagingConstants.Event.Data.Key.DETAIL: ["uninteresting": "data"]
        ]
        let event = getRulesResponseEvent(type: MessagingConstants.ConsequenceTypes.IN_APP_MESSAGE, triggeredConsequence: triggeredConsequence)

        // verify
        XCTAssertTrue(event.isCjmIamConsequence)
        XCTAssertNil(event.template)
        XCTAssertNil(event.html)
        XCTAssertNil(event.remoteAssets)
    }

    func testNoDetails() throws {
        // setup
        let triggeredConsequence: [String: Any] = [
            MessagingConstants.Event.Data.Key.TYPE: MessagingConstants.ConsequenceTypes.IN_APP_MESSAGE,
            MessagingConstants.Event.Data.Key.ID: UUID().uuidString
        ]
        let event = getRulesResponseEvent(type: MessagingConstants.ConsequenceTypes.IN_APP_MESSAGE, triggeredConsequence: triggeredConsequence)

        // verify
        XCTAssertTrue(event.isCjmIamConsequence)
        XCTAssertNil(event.template)
        XCTAssertNil(event.html)
        XCTAssertNil(event.remoteAssets)
    }

    func testInAppMessageObjectValidationNoRemoteAssets() throws {
        // setup
        let keysToRemove = [MessagingConstants.Event.Data.Key.IAM.REMOTE_ASSETS]
        let event = getRulesResponseEvent(type: MessagingConstants.ConsequenceTypes.IN_APP_MESSAGE, removeDetails: keysToRemove)

        // verify
        XCTAssertNil(event.remoteAssets)
        XCTAssertTrue(event.containsValidInAppMessage, "remoteAssets is not a required field")
    }

    func testInAppMessageObjectValidationNoTemplate() throws {
        // setup
        let keysToRemove = [MessagingConstants.Event.Data.Key.IAM.TEMPLATE]
        let event = getRulesResponseEvent(type: MessagingConstants.ConsequenceTypes.IN_APP_MESSAGE, removeDetails: keysToRemove)

        // verify
        XCTAssertNil(event.template)
        XCTAssertTrue(event.containsValidInAppMessage, "template is not a required field")
    }

    func testInAppMessageObjectValidationNoHtml() throws {
        // setup
        let keysToRemove = [MessagingConstants.Event.Data.Key.IAM.HTML]
        let event = getRulesResponseEvent(type: MessagingConstants.ConsequenceTypes.IN_APP_MESSAGE, removeDetails: keysToRemove)

        // verify
        XCTAssertNil(event.html)
        XCTAssertFalse(event.containsValidInAppMessage, "html is a required field")
    }

    // MARK: - AEP Response Event Handling

    func testIsPersonalizationDecisionResponseHappy() {
        // setup
        let event = getAEPResponseEvent()

        // verify
        XCTAssertTrue(event.isPersonalizationDecisionResponse)
    }

    func testIsPersonalizationDecisionResponseNotEdgeType() {
        // setup
        let event = getAEPResponseEvent(type: "notEdge")

        // verify
        XCTAssertFalse(event.isPersonalizationDecisionResponse)
    }

    func testIsPersonalizationDecisionResponseNotPersonalizationSource() throws {
        // setup
        let event = getAEPResponseEvent(source: "notPersonalization")

        // verify
        XCTAssertFalse(event.isPersonalizationDecisionResponse)
    }
    
    func testRequestEventIdHappy() throws {
        // setup
        let event = getAEPResponseEvent()

        // verify
        XCTAssertEqual(mockRequestEventId, event.requestEventId)
    }
    
    func testRequestEventIdNotPresent() throws {
        // setup
        let event = getAEPResponseEvent(data: [:])

        // verify
        XCTAssertNil(event.requestEventId)
    }
    
    func testPayloadHappy() throws {
        // setup
        let event = getAEPResponseEvent()
        
        // verify
        XCTAssertEqual(2, event.payload?.count)
        
        let p1 = event.payload?[0]
        XCTAssertNotNil(p1)
        XCTAssertEqual(mockPayloadId1, p1?.uniqueId)
        XCTAssertEqual(mockAppSurface, p1?.scope)
        let scopeDetails1 = p1?.scopeDetails
        XCTAssertNotNil(scopeDetails1)
        XCTAssertEqual(1, scopeDetails1?.count)
        let item1 = p1?.items.first
        XCTAssertNotNil(item1)
        XCTAssertEqual(mockContent1, item1?.itemData?["content"] as? String)
        
        let p2 = event.payload?[1]
        XCTAssertNotNil(p2)
        XCTAssertEqual(mockPayloadId2, p2?.uniqueId)
        XCTAssertEqual(mockAppSurface, p2?.scope)
        let scopeDetails2 = p2?.scopeDetails
        XCTAssertNotNil(scopeDetails2)
        XCTAssertEqual(1, scopeDetails2?.count)
        let item2 = p2?.items.first
        XCTAssertNotNil(item2)
        XCTAssertEqual(mockContent2, item2?.itemData?["content"] as? String)
    }
    
    func testPayloadIsNil() throws {
        // setup
        let payload: [[String: Any]]? = nil
        let event = getAEPResponseEvent(data: ["payload": payload as Any])

        // verify
        XCTAssertNil(event.payload)
        XCTAssertNil(event.scope)
    }

    func testPayloadIsEmpty() throws {
        // setup
        let payload: [[String: Any]]? = []
        let event = getAEPResponseEvent(data: ["payload": payload as Any])

        // verify
        XCTAssertEqual(0, event.payload?.count)
        XCTAssertNil(event.scope)
    }
    
    func testPayloadContainsInvalidProposition() throws {
        // setup
        let payload: [[String: Any]]? = [
            [
                "i am not a valid payload": "and will throw a json decoder error"
            ]
        ]
        let event = getAEPResponseEvent(data: ["payload": payload as Any])

        // verify
        XCTAssertEqual(0, event.payload?.count)
        XCTAssertNil(event.scope)
    }
    
    func testScopeHappy() throws {
        // setup
        let event = getAEPResponseEvent()

        // verify
        XCTAssertEqual(mockAppSurface, event.scope)
    }


    // MARK: - Test Refresh Messages Public API Event

    func testIsRefreshMessageEventHappy() {
        // setup
        let event = getRefreshMessagesEvent()

        // verify
        XCTAssertTrue(event.isRefreshMessageEvent)
    }

    func testIsRefreshMessageEventWrongType() {
        // setup
        let event = getRefreshMessagesEvent(type: "wrong type")

        // verify
        XCTAssertFalse(event.isRefreshMessageEvent)
    }

    func testIsRefreshMessageEventWrongSource() {
        // setup
        let event = getRefreshMessagesEvent(source: "wrong source")

        // verify
        XCTAssertFalse(event.isRefreshMessageEvent)
    }

    func testIsRefreshMessageEventWrongData() {
        // setup
        let event = getRefreshMessagesEvent(data: ["wrongkey": "nope"])

        // verify
        XCTAssertFalse(event.isRefreshMessageEvent)
    }

    // MARK: - Testing push click-through events

    func testXdmEventType() throws {
        // setup
        let event = getClickthroughEvent()

        // verify
        XCTAssertEqual(mockXdmEventType, event.xdmEventType)
    }

    func testMessagingId() throws {
        // setup
        let event = getClickthroughEvent()

        // verify
        XCTAssertEqual(mockMessagingId, event.messagingId)
    }

    func testActionId() throws {
        // setup
        let event = getClickthroughEvent()

        // verify
        XCTAssertEqual(mockActionId, event.actionId)
    }

    func testApplicationOpened() throws {
        // setup
        let event = getClickthroughEvent()

        // verify
        XCTAssertEqual(mockApplicationOpened, event.applicationOpened)
    }

    func testXdmMixins() throws {
        // setup
        let event = getClickthroughEvent()

        // verify
        XCTAssertNotNil(event.mixins)
        XCTAssertEqual(1, event.mixins?.count)
        XCTAssertEqual("present", event.mixins?["mixin"] as! String)
    }

    func testXdmCjmData() throws {
        // setup
        let event = getClickthroughEvent()

        // verify
        XCTAssertNotNil(event.cjm)
        XCTAssertEqual(1, event.cjm?.count)
        XCTAssertEqual("present", event.cjm?["cjm"] as! String)
    }

    func testMessagingRequestContentEvent() throws {
        // setup
        let event = getClickthroughEvent()

        // verify
        XCTAssertTrue(event.isMessagingRequestContentEvent)
    }

    func testEmptyPushMessageEventData() throws {
        // setup
        let event = Event(name: "name", type: "type", source: "source", data: nil)

        // verify
        XCTAssertNil(event.xdmEventType)
        XCTAssertNil(event.messagingId)
        XCTAssertNil(event.actionId)
        XCTAssertFalse(event.applicationOpened)
        XCTAssertNil(event.mixins)
        XCTAssertNil(event.cjm)
        XCTAssertNil(event.adobeXdm)
    }
    
    // MARK: - Test SetPushIdentifier Events
    
    func testIsGenericIdentityRequestContentEventHappy() throws {
        // setup
        let event = getSetPushIdentifierEvent()
        
        // verify
        XCTAssertTrue(event.isGenericIdentityRequestContentEvent)
    }
    
    func testIsGenericIdentityRequestContentEventNotHappy() throws {
        // setup
        let event = getClickthroughEvent()
        
        // verify
        XCTAssertFalse(event.isGenericIdentityRequestContentEvent)
    }
    
    func testPushTokenHappy() throws {
        // setup
        let event = getSetPushIdentifierEvent()
        
        // verify
        XCTAssertEqual(mockPushToken, event.token)
    }
    
    func testPushTokenNoToken() throws {
        // setup
        let event = getSetPushIdentifierEvent(overridingData: [:])
        
        // verify
        XCTAssertNil(event.token)
    }
    
<<<<<<< HEAD
    // MARK: - update propositions api events
    
    func testIsUpdatePropositionsEvent() throws {
        // setup
        let event = Event(name: "s", type: EventType.messaging, source: EventSource.requestContent, data: ["updatepropositions": true])
        let event2 = Event(name: "s", type: EventType.rulesEngine, source: EventSource.requestContent, data: ["updatepropositions": true])
        let event3 = Event(name: "s", type: EventType.messaging, source: EventSource.requestIdentity, data: ["updatepropositions": true])
        let event4 = Event(name: "s", type: EventType.messaging, source: EventSource.requestContent, data: ["nope": true])
        let event5 = Event(name: "s", type: EventType.messaging, source: EventSource.requestContent, data: ["updatepropositions": false])
        
        // verify
        XCTAssertTrue(event.isUpdatePropositionsEvent)
        XCTAssertFalse(event2.isUpdatePropositionsEvent)
        XCTAssertFalse(event3.isUpdatePropositionsEvent)
        XCTAssertFalse(event4.isUpdatePropositionsEvent)
        XCTAssertFalse(event5.isUpdatePropositionsEvent)
    }
    
    func testSurfaces() throws {
        // setup
        let event = Event(name: "s", type: EventType.messaging, source: EventSource.requestContent, data: ["surfaces": [
            [ "uri": "https://blah" ],
            [ "uri": "https://otherBlah/somepath/yay" ]
        ]])
        
        // verify
        let result = event.surfaces
        XCTAssertEqual(2, result?.count)
        let first = result?.first
        XCTAssertEqual("https://blah", first?.uri)
        let second = result?[1]
        XCTAssertEqual("https://otherBlah/somepath/yay", second?.uri)
    }
    
    func testSurfacesNoSurfaces() throws {
        // setup
        let event = Event(name: "s", type: EventType.messaging, source: EventSource.requestContent, data: [:])
        
        // verify
        XCTAssertNil(event.surfaces)        
    }
    
    // MARK: - get propositions api events
    
    func testIsGetPropositionsEvent() throws {
        // setup
        let event = Event(name: "s", type: EventType.messaging, source: EventSource.requestContent, data: ["getpropositions": true])
        let event2 = Event(name: "s", type: EventType.rulesEngine, source: EventSource.requestContent, data: ["getpropositions": true])
        let event3 = Event(name: "s", type: EventType.messaging, source: EventSource.requestIdentity, data: ["getpropositions": true])
        let event4 = Event(name: "s", type: EventType.messaging, source: EventSource.requestContent, data: ["nope": true])
        let event5 = Event(name: "s", type: EventType.messaging, source: EventSource.requestContent, data: ["getpropositions": false])
        
        // verify
        XCTAssertTrue(event.isGetPropositionsEvent)
        XCTAssertFalse(event2.isGetPropositionsEvent)
        XCTAssertFalse(event3.isGetPropositionsEvent)
        XCTAssertFalse(event4.isGetPropositionsEvent)
        XCTAssertFalse(event5.isGetPropositionsEvent)
    }
    
    func testPropositions() throws {
        // setup
        let propositionJson = JSONFileLoader.getRulesJsonFromFile("inappPropositionV2")
        let event = Event(name: "name", type: "type", source: "source", data: ["propositions": [ propositionJson ]])
        
        // verify
        XCTAssertNotNil(event.propositions)
        XCTAssertEqual(1, event.propositions?.count)
    }
    
    func testPropositionsBUTTHEREARENONE() throws {
        // setup
        let propositionJson = JSONFileLoader.getRulesJsonFromFile("inappPropositionV1")
        let event = Event(name: "name", type: "type", source: "source", data: ["THESEARENOTpropositions": [ propositionJson ]])
        
        // verify
        XCTAssertNil(event.propositions)
    }
    
    func testResponseError() throws {
        // setup
        let event = Event(name: "name", type: "type", source: "source", data: ["responseerror": 1 ])
        let event2 = Event(name: "name", type: "type", source: "source", data: ["nothing": 1 ])
        
        // verify
        XCTAssertNotNil(event.responseError)
        XCTAssertEqual(event.responseError, .callbackTimeout)
        XCTAssertNil(event2.responseError)        
    }
    
    // MARK: - error response event
    
    func testCreateErrorResponseEvent() throws {
        // setup
        let event = getClickthroughEvent()
        
        // test
        let responseEvent = event.createErrorResponseEvent(.invalidResponse)
        
        // verify
        XCTAssertEqual("Message propositions response", responseEvent.name)
        XCTAssertEqual(EventType.messaging, responseEvent.type)
        XCTAssertEqual(EventSource.responseContent, responseEvent.source)
        XCTAssertEqual(1, responseEvent.data?.count)
        let error = AEPError(rawValue: responseEvent.data?["responseerror"] as? Int ?? 0)
        XCTAssertEqual(error, .invalidResponse)
=======
    func testGetPushTrackingStatus() throws {
        // verify
        XCTAssertEqual(PushTrackingStatus.trackingInitiated, getPushTrackingStatusEvent(status: .trackingInitiated).pushTrackingStatus)
        XCTAssertEqual(PushTrackingStatus.noDatasetConfigured, getPushTrackingStatusEvent(status: .noDatasetConfigured).pushTrackingStatus)
        XCTAssertEqual(PushTrackingStatus.noTrackingData, getPushTrackingStatusEvent(status: .noTrackingData).pushTrackingStatus)
        XCTAssertEqual(PushTrackingStatus.invalidMessageId, getPushTrackingStatusEvent(status: .invalidMessageId).pushTrackingStatus)
        XCTAssertEqual(PushTrackingStatus.unknownError, getPushTrackingStatusEvent(status: .unknownError).pushTrackingStatus)
    }
    
    func testGetPushTrackingStatus_whenNoKey() throws {
        // setup
        let event = getPushTrackingStatusEvent(overridingData: [:])
       
        // verify
        XCTAssertNil(event.pushTrackingStatus)
    }
    
    func testGetPushTrackingStatus_whenStatus_withInvalid() throws {
        // setup
        let event = getPushTrackingStatusEvent(overridingData: [MessagingConstants.Event.Data.Key.PUSH_NOTIFICATION_TRACKING_STATUS: 10])
       
        // verify
        XCTAssertEqual(.unknownError ,event.pushTrackingStatus)
>>>>>>> da23275c
    }
}<|MERGE_RESOLUTION|>--- conflicted
+++ resolved
@@ -735,7 +735,6 @@
         XCTAssertNil(event.token)
     }
     
-<<<<<<< HEAD
     // MARK: - update propositions api events
     
     func testIsUpdatePropositionsEvent() throws {
@@ -842,7 +841,8 @@
         XCTAssertEqual(1, responseEvent.data?.count)
         let error = AEPError(rawValue: responseEvent.data?["responseerror"] as? Int ?? 0)
         XCTAssertEqual(error, .invalidResponse)
-=======
+    }
+
     func testGetPushTrackingStatus() throws {
         // verify
         XCTAssertEqual(PushTrackingStatus.trackingInitiated, getPushTrackingStatusEvent(status: .trackingInitiated).pushTrackingStatus)
@@ -866,6 +866,5 @@
        
         // verify
         XCTAssertEqual(.unknownError ,event.pushTrackingStatus)
->>>>>>> da23275c
     }
 }