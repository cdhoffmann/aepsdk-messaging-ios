--- conflicted
+++ resolved
@@ -39,13 +39,9 @@
         semaphore.wait()
     }
 
-<<<<<<< HEAD
     // MARK: - handleNotificationResponse
     
     func testHandleNotificationResponse() {
-=======
-    func testHandleNotificationResponse_happy() {
->>>>>>> da23275c
         let expectation = XCTestExpectation(description: "Messaging request event")
         let mockCustomActionId = "mockCustomActionId"
         let mockIdentifier = "mockIdentifier"
