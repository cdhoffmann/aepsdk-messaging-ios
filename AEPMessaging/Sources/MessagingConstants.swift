--- conflicted
+++ resolved
@@ -61,16 +61,12 @@
             static let PUSH_TRACKING_EDGE = "Push tracking edge event"
             static let REFRESH_MESSAGES = "Refresh in-app messages"
             static let RETRIEVE_MESSAGE_DEFINITIONS = "Retrieve message definitions"
-<<<<<<< HEAD
-
             static let UPDATE_PROPOSITIONS = "Update propositions"
             static let GET_PROPOSITIONS = "Get propositions"
             static let MESSAGE_PROPOSITIONS_RESPONSE = "Message propositions response"
             static let MESSAGE_PROPOSITIONS_NOTIFICATION = "Message propositions notification"
             static let FINALIZE_PROPOSITIONS_RESPONSE = "Finalize propositions response"
-=======
             static let PUSH_TRACKING_STATUS = "Push tracking status event"
->>>>>>> da23275c
         }
 
         enum Source {
@@ -93,18 +89,14 @@
                 static let ADOBE_XDM = "adobe_xdm"
                 static let REQUEST_EVENT_ID = "requestEventId"
                 static let IAM_HISTORY = "iam"
-<<<<<<< HEAD
                 static let UPDATE_PROPOSITIONS = "updatepropositions"
                 static let GET_PROPOSITIONS = "getpropositions"
                 static let SURFACES = "surfaces"
                 static let PROPOSITIONS = "propositions"
                 static let RESPONSE_ERROR = "responseerror"
                 static let ENDING_EVENT_ID = "endingEventId"
-=======
                 static let PUSH_NOTIFICATION_TRACKING_STATUS = "pushTrackingStatus"
                 static let PUSH_NOTIFICATION_TRACKING_MESSAGE = "pushTrackingStatusMessage"
->>>>>>> da23275c
-
                 static let TRIGGERED_CONSEQUENCE = "triggeredconsequence"
                 static let ID = "id"
                 static let DETAIL = "detail"
