--- conflicted
+++ resolved
@@ -27,8 +27,6 @@
     private var messagesRequestEventId: String = ""
     private var lastProcessedRequestEventId: String = ""
     private var initialLoadComplete = false
-<<<<<<< HEAD
-    private(set) var currentMessage: Message?
     let rulesEngine: MessagingRulesEngine
     let feedRulesEngine: FeedRulesEngine
     private(set) var cache: Cache
@@ -37,9 +35,6 @@
     var inMemoryFeeds: [String: Feed] = [:]
     var feedsInfo: [String: PropositionInfo] = [:]
     private var requestedSurfacesforEventId: [String: [String]] = [:]
-=======
-    private let rulesEngine: MessagingRulesEngine
->>>>>>> e18c48a1
 
     // MARK: - Extension protocol methods
 
