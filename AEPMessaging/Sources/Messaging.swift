/*
 Copyright 2021 Adobe. All rights reserved.
 This file is licensed to you under the Apache License, Version 2.0 (the "License");
 you may not use this file except in compliance with the License. You may obtain a copy
 of the License at http://www.apache.org/licenses/LICENSE-2.0

 Unless required by applicable law or agreed to in writing, software distributed under
 the License is distributed on an "AS IS" BASIS, WITHOUT WARRANTIES OR REPRESENTATIONS
 OF ANY KIND, either express or implied. See the License for the specific language
 governing permissions and limitations under the License.
 */

import AEPCore
import AEPServices
import Foundation

@objc(AEPMobileMessaging)
public class Messaging: NSObject, Extension {
    public static var extensionVersion: String = MessagingConstants.EXTENSION_VERSION
    public var name = MessagingConstants.EXTENSION_NAME
    public var friendlyName = MessagingConstants.FRIENDLY_NAME
    public var metadata: [String: String]?
    public var runtime: ExtensionRuntime
    
    private var currentMessage: FullscreenPresentable?
    private let messagingHandler = MessagingHandler()
    private let rulesEngine: MessagingRulesEngine
    private let POC_ACTIVITY_ID = "xcore:offer-activity:1315ce8f616d30e9"
    private let POC_PLACEMENT_ID = "xcore:offer-placement:1315cd7dc3ed30e1"
    private let POC_ACTIVITY_ID_MULTI = "xcore:offer-activity:1323dbe94f2eef93"
    private let POC_PLACEMENT_ID_MULTI = "xcore:offer-placement:1323d9eb43aacada"
    private let MAX_ITEM_COUNT = 30

    // =================================================================================================================
<<<<<<< HEAD
    // MARK: - Extension protocol methods
=======
    // MARK: - ACPExtension protocol methods
>>>>>>> e73f9fe5
    // =================================================================================================================
    public required init?(runtime: ExtensionRuntime) {
        self.runtime = runtime
        self.rulesEngine = MessagingRulesEngine(name: MessagingConstants.RULES_ENGINE_NAME,
                                                extensionRuntime: runtime)
        
        super.init()
    }

    public func onRegistered() {
        // register listener for set push identifier event
        registerListener(type: EventType.genericIdentity,
                         source: EventSource.requestContent,
                         listener: handleProcessEvent)

        // register listener for Messaging request content event
        registerListener(type: MessagingConstants.EventType.MESSAGING,
                         source: EventSource.requestContent,
                         listener: handleProcessEvent)

        // register wildcard listener for messaging rules engine
        registerListener(type: EventType.wildcard,
                         source: EventSource.wildcard,
                         listener: rulesEngine.process(event:))
        
        // register listener for rules consequences with in-app messages
        registerListener(type: EventType.rulesEngine,
                         source: EventSource.responseContent,
                         listener: handleRulesResponse)
        
        // register listener for offer notifications
        registerListener(type: EventType.edge,
                         source: MessagingConstants.EventSource.PERSONALIZATION_DECISIONS,
                         listener: handleOfferNotification)
        
        // fetch messages from offers
        fetchMessages()
    }

    public func onUnregistered() {
        Log.debug(label: MessagingConstants.LOG_TAG, "Extension unregistered from MobileCore: \(MessagingConstants.FRIENDLY_NAME)")
    }

    public func readyForEvent(_ event: Event) -> Bool {
        guard let configurationSharedState = getSharedState(extensionName: MessagingConstants.SharedState.Configuration.NAME, event: event) else {
            Log.debug(label: MessagingConstants.LOG_TAG, "Event processing is paused, waiting for valid configuration - '\(event.id.uuidString)'.")
            return false
        }
        
        // hard dependency on edge identity module for ecid
        guard let edgeIdentitySharedState = getXDMSharedState(extensionName: MessagingConstants.SharedState.EdgeIdentity.NAME, event: event) else {
            Log.debug(label: MessagingConstants.LOG_TAG, "Event processing is paused, waiting for valid xdm shared state from edge identity - '\(event.id.uuidString)'.")
            return false
        }
        
        return configurationSharedState.status == .set && edgeIdentitySharedState.status == .set
    }

<<<<<<< HEAD
    // MARK: - In-app Messaging methods
    /// Generates and dispatches an event prompting the Personalization extension to fetch in-app messages.
    private func fetchMessages() {
        // create event to be handled by offers
        let eventData: [String: Any] = [
            MessagingConstants.EventDataKeys.Offers.TYPE: MessagingConstants.EventDataKeys.Offers.PREFETCH,
            MessagingConstants.EventDataKeys.Offers.DECISION_SCOPES: [
                [
                    MessagingConstants.EventDataKeys.Offers.ITEM_COUNT: MAX_ITEM_COUNT,
                    MessagingConstants.EventDataKeys.Offers.ACTIVITY_ID: POC_ACTIVITY_ID_MULTI,
                    MessagingConstants.EventDataKeys.Offers.PLACEMENT_ID: POC_PLACEMENT_ID_MULTI
                ]
            ]
        ]
        
        let event = Event(name: MessagingConstants.EventName.OFFERS_REQUEST,
                          type: EventType.offerDecisioning,
                          source: EventSource.requestContent,
                          data: eventData)
                        
        // send event
        runtime.dispatch(event: event)
    }
    
    /// Validates that the received event contains in-app message definitions and loads them in the `MessagingRulesEngine`.
    /// - Parameter event: an `Event` containing an in-app message definition in its data
    private func handleOfferNotification(_ event: Event) {
        // validate the event
        if !event.isPersonalizationDecisionResponse {
            return
        }
        
        if event.offerActivityId != POC_ACTIVITY_ID_MULTI || event.offerPlacementId != POC_PLACEMENT_ID_MULTI {
            return
        }
        
        rulesEngine.loadRules(rules: event.rulesJson)
    }
    
    /// Handles Rules Consequence events containing message definitions.
    private func handleRulesResponse(_ event: Event) {
        if event.data == nil {
            Log.warning(label: MessagingConstants.LOG_TAG, "Unable to process a Rules Consequence Event. Event data is null.")
            return
        }
        
        if event.isInAppMessage && event.containsValidInAppMessage {
            showMessageForEvent(event)
        } else {
            Log.warning(label: MessagingConstants.LOG_TAG, "Unable to process In-App Message - template and html properties are required.")
            return
        }
    }
    
    /// Creates and shows a fullscreen message as defined by the contents of the provided `Event`'s data.
    private func showMessageForEvent(_ event: Event) {
        // TODO: handle remote assets caching (here or in UIServices?)
        currentMessage = ServiceProvider.shared.uiService.createFullscreenMessage(payload: event.html!,
                                                                                  listener: messagingHandler,
                                                                                  isLocalImageUsed: false)
        
        currentMessage?.show()
    }
    
    // MARK: -

    /// Based on the configuration response check for privacy status stop events if opted out
    func handleConfigurationResponse(_ event: Event) {
        guard let eventData = event.data as [String: Any]? else {
            Log.trace(label: MessagingConstants.LOG_TAG, "Unable to handle configuration response. Event data is null.")
            return
        }

        guard let privacyStatusValue = eventData[MessagingConstants.SharedState.Configuration.GLOBAL_PRIVACY] as? String else {
            Log.warning(label: MessagingConstants.LOG_TAG, "Privacy status does not exists. All requests to sync with profile will fail.")
            return
        }

        let privacyStatus = PrivacyStatus.init(rawValue: privacyStatusValue)
        if privacyStatus != PrivacyStatus.optedIn {
            Log.debug(label: MessagingConstants.LOG_TAG, "Privacy is not optedIn, stopping the events processing.")
            stopEvents()
        }

        if privacyStatus == PrivacyStatus.optedIn {
            Log.debug(label: MessagingConstants.LOG_TAG, "Privacy is optedIn, starting the events processing.")
            startEvents()
        }
    }
=======
    // =================================================================================================================
    // MARK: - Event Handers
    // =================================================================================================================
>>>>>>> e73f9fe5

    /// Processes the events in the event queue in the order they were received.
    ///
    /// A valid `Configuration` and `EdgeIdentity` shared state is required for processing events.
    ///
    /// - Parameters:
    ///   - event: An `Event` to be processed
    func handleProcessEvent(_ event: Event) {
        if event.data == nil {
            Log.debug(label: MessagingConstants.LOG_TAG, "Process event handling ignored as event does not have any data - `\(event.id)`.")
            return
        }
        
        // hard dependency on configuration shared state
        guard let configSharedState = getSharedState(extensionName: MessagingConstants.SharedState.Configuration.NAME, event: event)?.value else {
            Log.debug(label: MessagingConstants.LOG_TAG, "Event processing is paused, waiting for valid configuration - '\(event.id.uuidString)'.")
            return
        }
        
        // hard dependency on edge identity module for ecid
        guard let edgeIdentitySharedState = getXDMSharedState(extensionName: MessagingConstants.SharedState.EdgeIdentity.NAME, event: event)?.value else {
            Log.debug(label: MessagingConstants.LOG_TAG, "Event processing is paused, for valid xdm shared state from edge identity - '\(event.id.uuidString)'.")
            return
        }
        
        if event.isGenericIdentityRequestContentEvent {

            guard let token = event.token, !token.isEmpty else {
                Log.debug(label: MessagingConstants.LOG_TAG, "Ignoring event with missing or invalid push identifier - '\(event.id.uuidString)'.")
                return
            }
<<<<<<< HEAD
            
            if privacyStatus == PrivacyStatus.optedIn {
                // get identityMap from the edge identity xdm shared state
                guard let identityMap = edgeIdentitySharedState[MessagingConstants.SharedState.EdgeIdentity.IDENTITY_MAP] as? [AnyHashable: Any] else {
                    Log.warning(label: MessagingConstants.LOG_TAG, "Cannot process event that does not have a valid ECID - '\(event.id.uuidString)'.")
                    return
                }
                
                guard let ecidArray = identityMap[MessagingConstants.SharedState.EdgeIdentity.ECID] as? [[AnyHashable: Any]], !ecidArray.isEmpty, let ecid = ecidArray[0][MessagingConstants.SharedState.EdgeIdentity.ID] as? String else {
                    Log.warning(label: MessagingConstants.LOG_TAG, "Cannot process event that does not have a valid ECID - '\(event.id.uuidString)'.")
                    return
                }
                
                guard let token = event.token, !token.isEmpty else {
                    Log.debug(label: MessagingConstants.LOG_TAG, "Ignoring event with missing or invalid push identifier - '\(event.id.uuidString)'.")
                    return
                }
                
                sendPushToken(ecid: ecid, token: token, platform: getPlatform(config: configSharedState))
=======
            // If the push token is valid update the shared state.
            runtime.createSharedState(data: [MessagingConstants.SharedState.Messaging.PUSH_IDENTIFIER: token], event: event)

            // get identityMap from the edge identity xdm shared state
            guard let identityMap = edgeIdentitySharedState[MessagingConstants.SharedState.EdgeIdentity.IDENTITY_MAP] as? [AnyHashable: Any] else {
                Log.warning(label: MessagingConstants.LOG_TAG, "Cannot process event that identity map is not available" +
                    "from edge identity xdm shared state - '\(event.id.uuidString)'.")
                return
            }

            // get the ECID array from the identityMap
            guard let ecidArray = identityMap[MessagingConstants.SharedState.EdgeIdentity.ECID] as? [[AnyHashable: Any]],
                !ecidArray.isEmpty, let ecid = ecidArray[0][MessagingConstants.SharedState.EdgeIdentity.ID] as? String,
                !ecid.isEmpty else {
                    Log.warning(label: MessagingConstants.LOG_TAG, "Cannot process event as ecid is not available in the identity map - '\(event.id.uuidString)'.")
                    return
>>>>>>> e73f9fe5
            }

            sendPushToken(ecid: ecid, token: token, platform: getPlatform(config: configSharedState))
        }
        
        // Check if the event type is `MessagingConstants.EventType.MESSAGING` and
        // eventSource is `EventSource.requestContent` handle processing of the tracking information
<<<<<<< HEAD
        if event.type == MessagingConstants.EventType.MESSAGING,
           event.source == EventSource.requestContent, configSharedState.keys.contains(MessagingConstants.SharedState.Configuration.EXPERIENCE_EVENT_DATASET) {
=======
        if event.isMessagingRequestContentEvent, configSharedState.keys.contains(MessagingConstants.SharedState.Configuration.EXPERIENCE_EVENT_DATASET) {
>>>>>>> e73f9fe5
            handleTrackingInfo(event: event, configSharedState)
            return
        }
    }
    
    /// Send an edge event to sync the push notification details with push token
    ///
    /// - Parameters:
    ///   - ecid: Experience cloud id
    ///   - token: Push token for the device
    ///   - platform: `String` denoting the platform `apns` or `apnsSandbox`
    private func sendPushToken(ecid: String, token: String, platform: String) {
        // send the request
        guard let appId: String = Bundle.main.bundleIdentifier else {
            Log.warning(label: MessagingConstants.LOG_TAG, "Failed to sync the push token, App bundle identifier is invalid.")
            return
        }
        
        // Create the profile experience event to send the push notification details with push token to profile
        let profileEventData: [String: Any] = [
            MessagingConstants.PushNotificationDetails.PUSH_NOTIFICATION_DETAILS: [
                [MessagingConstants.PushNotificationDetails.APP_ID: appId,
                 MessagingConstants.PushNotificationDetails.TOKEN: token,
                 MessagingConstants.PushNotificationDetails.PLATFORM: platform,
                 MessagingConstants.PushNotificationDetails.DENYLISTED: false,
                 MessagingConstants.PushNotificationDetails.IDENTITY: [
                    MessagingConstants.PushNotificationDetails.NAMESPACE: [
                        MessagingConstants.PushNotificationDetails.CODE: MessagingConstants.PushNotificationDetails.JsonValues.ECID
                    ],
                    MessagingConstants.PushNotificationDetails.ID: ecid
                    ]]
            ]
        ]
        
        // Creating xdm edge event data
        let xdmEventData: [String: Any] = [MessagingConstants.XDM.DataKeys.DATA: profileEventData]
        // Creating xdm edge event with request content source type
        let event = Event(name: MessagingConstants.EventName.PUSH_PROFILE_EDGE,
                          type: EventType.edge,
                          source: EventSource.requestContent,
                          data: xdmEventData)
        dispatch(event: event)
    }

    /// Sends an experience event to the platform sdk for tracking the notification click-throughs
    /// - Parameters:
    ///   - event: The triggering event with the click through data
    ///   - config: configuration data
    /// - Returns: A boolean explaining whether the handling of tracking info was successful or not
    private func handleTrackingInfo(event: Event, _ config: [AnyHashable: Any]) {
        guard let expEventDatasetId = config[MessagingConstants.SharedState.Configuration.EXPERIENCE_EVENT_DATASET] as? String, !expEventDatasetId.isEmpty else {
            Log.warning(label: MessagingConstants.LOG_TAG,
                        "Failed to handle tracking information for push notification: " +
                "Experience event dataset ID from the config is invalid or not available. '\(event.id.uuidString)'")
            return
        }
<<<<<<< HEAD
        
        // Get the schema and convert to xdm dictionary
=======

        // Get the xdm data with push tracking details
>>>>>>> e73f9fe5
        guard var xdmMap = getXdmData(event: event, config: config) else {
            Log.warning(label: MessagingConstants.LOG_TAG,
                        "Failed to handle tracking information for push notification: " +
                "Error while creating xdmMap with the push tracking details from the event and config. '\(event.id.uuidString)'")
            return
        }
        
        // Add application specific tracking data
        let applicationOpened = event.applicationOpened
        xdmMap = addApplicationData(applicationOpened: applicationOpened, xdmData: xdmMap)
        
        // Add Adobe specific tracking data
        xdmMap = addAdobeData(event: event, xdmDict: xdmMap)
        
        // Creating xdm edge event data
<<<<<<< HEAD
        let xdmEventData: [String: Any] = [
            MessagingConstants.XDM.DataKeys.XDM: xdmMap,
            MessagingConstants.XDM.DataKeys.META: [
                MessagingConstants.XDM.DataKeys.COLLECT: [
                    MessagingConstants.XDM.DataKeys.DATASET_ID: expEventDatasetId,
                ],
            ]
        ]
        
=======
        let xdmEventData: [String: Any] = [MessagingConstants.XDMDataKeys.XDM: xdmMap, MessagingConstants.XDMDataKeys.META: [
            MessagingConstants.XDMDataKeys.COLLECT: [
                MessagingConstants.XDMDataKeys.DATASET_ID: expEventDatasetId
            ]
            ]]
>>>>>>> e73f9fe5
        // Creating xdm edge event with request content source type
        let event = Event(name: MessagingConstants.EventName.PUSH_TRACKING_EDGE,
                          type: EventType.edge,
                          source: EventSource.requestContent,
                          data: xdmEventData)
        dispatch(event: event)
    }

    /// Adding Adobe/CJM specific data to tracking information map.
    /// - Parameters:
    ///  - event: `Event` with Adobe cjm tracking information
    ///  - xdmDict: `[AnyHashable: Any]` which is updated with the cjm tracking information.
    private func addAdobeData(event: Event, xdmDict: [String: Any]) -> [String: Any] {
        var xdmDictResult = xdmDict
        if event.adobeXdm == nil {
            Log.warning(label: MessagingConstants.LOG_TAG,
                        "Failed to update xdmMap with adobe/cjm related informations : adobe/cjm information are invalid or not available in the event '\(event.id.uuidString)'.")
            return xdmDictResult
        }
        
        // Check if the json has the required keys
        var mixins: [String: Any]? = event.mixins
        // If key `mixins` is not present check for cjm
        if mixins == nil {
            // check if CJM key is not present return the orginal xdmDict
            guard let cjm: [String: Any] = event.cjm else {
                Log.warning(label: MessagingConstants.LOG_TAG,
                            "Failed to update xdmMap with adobe/cjm informations : Adobe/CJM data is not avilable in the event '\(event.id.uuidString)'.")
                return xdmDictResult
            }
            mixins = cjm
        }
        
        // Add all the key and value pair to xdmDictResult
        xdmDictResult += mixins ?? [:]
        
        // Check if the xdm data provided by the customer is using cjm for tracking
        // Check if both `MessagingConstant.AdobeTrackingKeys.EXPERIENCE` and `MessagingConstant.AdobeTrackingKeys.CUSTOMER_JOURNEY_MANAGEMENT` exists
        if var experienceDict = xdmDictResult[MessagingConstants.AdobeTrackingKeys.EXPERIENCE] as? [String: Any] {
            if var cjmDict = experienceDict[MessagingConstants.AdobeTrackingKeys.CUSTOMER_JOURNEY_MANAGEMENT] as? [String: Any] {
                // Adding Message profile and push channel context to CUSTOMER_JOURNEY_MANAGEMENT
                guard let messageProfile = convertStringToDictionary(
                    jsonString: MessagingConstants.AdobeTrackingKeys.MESSAGE_PROFILE_JSON) else {
                        Log.warning(label: MessagingConstants.LOG_TAG,
                                    "Failed to update xdmMap with adobe/cjm informations:" +
                            "converting message profile string to dictionary failed in the event '\(event.id.uuidString)'.")
                        return xdmDictResult
                }
                // Merging the dictionary
                cjmDict += messageProfile
                experienceDict[MessagingConstants.AdobeTrackingKeys.CUSTOMER_JOURNEY_MANAGEMENT] = cjmDict
                xdmDictResult[MessagingConstants.AdobeTrackingKeys.EXPERIENCE] = experienceDict
            }
        } else {
            Log.warning(label: MessagingConstants.LOG_TAG,
                        "Failed to send adobe/cjm information data with the tracking," +
                "\(MessagingConstants.AdobeTrackingKeys.EXPERIENCE) is missing in the event '\(event.id.uuidString)'.")
        }
        return xdmDictResult
    }

    /// Adding application data based on the application opened or not
    /// - Parameters:
    ///   - applicationOpened: `Bool` stating whether the application is opened or not
    ///   - xdmData: `[AnyHashable: Any]` xdm data in which application data needs to be added
    /// - Returns: `[String: Any]` which contains the application data
    private func addApplicationData(applicationOpened: Bool, xdmData: [String: Any]) -> [String: Any] {
        var xdmDataResult = xdmData
        xdmDataResult[MessagingConstants.AdobeTrackingKeys.APPLICATION] =
            [MessagingConstants.AdobeTrackingKeys.LAUNCHES:
                [MessagingConstants.AdobeTrackingKeys.LAUNCHES_VALUE: applicationOpened ? 1 : 0]]
        return xdmDataResult
    }

    /// Creates the xdm schema from event data
    /// - Parameters:
    ///   - event: `Event` with push notification tracking information
    ///   - config: `[AnyHashable: Any]` with configuration informations
    /// - Returns: `[String: Any]?` which contains the xdm data
    private func getXdmData(event: Event, config: [AnyHashable: Any]) -> [String: Any]? {
        guard let eventType = event.eventType else {
            Log.warning(label: MessagingConstants.LOG_TAG, "Updating xdm data for tracking failed, eventType is invalid or nil in the event '\(event.id.uuidString)'.")
            return nil
        }
        let messageId = event.messagingId
        let actionId = event.actionId
        
        if eventType.isEmpty == true || messageId == nil || messageId?.isEmpty == true {
            Log.trace(label: MessagingConstants.LOG_TAG, "Updating xdm data for tracking failed, EventType or MessageId received in the event '\(event.id.uuidString)' is nil.")
            return nil
        }
        
        var xdmDict: [String: Any] = [MessagingConstants.XDM.DataKeys.EVENT_TYPE: eventType]
        var pushNotificationTrackingDict: [String: Any] = [:]
        var customActionDict: [String: Any] = [:]
        if actionId != nil {
            customActionDict[MessagingConstants.XDM.DataKeys.ACTION_ID] = actionId
            pushNotificationTrackingDict[MessagingConstants.XDM.DataKeys.CUSTOM_ACTION] = customActionDict
        }
        pushNotificationTrackingDict[MessagingConstants.XDM.DataKeys.PUSH_PROVIDER_MESSAGE_ID] = messageId
        pushNotificationTrackingDict[MessagingConstants.XDM.DataKeys.PUSH_PROVIDER] = getPlatform(config: config)
        xdmDict[MessagingConstants.XDM.DataKeys.PUSH_NOTIFICATION_TRACKING] = pushNotificationTrackingDict
        
        return xdmDict
    }

    // MARK: - Private - Helper methods

    /// Converts a json string into dictionary object.
    /// - Parameters:
    ///   - jsonString: json String that needs to be converted to a dictionary
    /// - Returns: A  dictionary representation of the string. Returns `nil` if the json serialization of the string fails.
    private func convertStringToDictionary(jsonString: String) -> [String: Any]? {
        if let data = jsonString.data(using: .utf8) {
            do {
                let json = try JSONSerialization.jsonObject(with: data, options: .mutableContainers) as? [String: Any]
                return json
            } catch {
                Log.debug(label: MessagingConstants.LOG_TAG, "Unexpected error occurred while converting string \(jsonString) to dictionary: Error -  \(error).")
                return nil
            }
        }
        return nil
    }
    
    /// Get platform based on the `messaging.useSandbox` config value
    /// - Parameters:
    ///     - config: `[AnyHashable: Any]` with platform informations
    private func getPlatform(config: [AnyHashable: Any]) -> String {
        return config[MessagingConstants.SharedState.Configuration.USE_SANDBOX] as? Bool ?? false
            ? MessagingConstants.PushNotificationDetails.JsonValues.APNS_SANDBOX
            : MessagingConstants.PushNotificationDetails.JsonValues.APNS
    }
}

/// Use to merge 2 dictionaries together
func += <K, V> (left: inout [K: V], right: [K: V]) {
    left.merge(right) { _, new in new }
}<|MERGE_RESOLUTION|>--- conflicted
+++ resolved
@@ -21,7 +21,7 @@
     public var friendlyName = MessagingConstants.FRIENDLY_NAME
     public var metadata: [String: String]?
     public var runtime: ExtensionRuntime
-    
+
     private var currentMessage: FullscreenPresentable?
     private let messagingHandler = MessagingHandler()
     private let rulesEngine: MessagingRulesEngine
@@ -32,17 +32,13 @@
     private let MAX_ITEM_COUNT = 30
 
     // =================================================================================================================
-<<<<<<< HEAD
     // MARK: - Extension protocol methods
-=======
-    // MARK: - ACPExtension protocol methods
->>>>>>> e73f9fe5
     // =================================================================================================================
     public required init?(runtime: ExtensionRuntime) {
         self.runtime = runtime
         self.rulesEngine = MessagingRulesEngine(name: MessagingConstants.RULES_ENGINE_NAME,
                                                 extensionRuntime: runtime)
-        
+
         super.init()
     }
 
@@ -53,7 +49,7 @@
                          listener: handleProcessEvent)
 
         // register listener for Messaging request content event
-        registerListener(type: MessagingConstants.EventType.MESSAGING,
+        registerListener(type: MessagingConstants.EventType.messaging,
                          source: EventSource.requestContent,
                          listener: handleProcessEvent)
 
@@ -61,17 +57,17 @@
         registerListener(type: EventType.wildcard,
                          source: EventSource.wildcard,
                          listener: rulesEngine.process(event:))
-        
+
         // register listener for rules consequences with in-app messages
         registerListener(type: EventType.rulesEngine,
                          source: EventSource.responseContent,
                          listener: handleRulesResponse)
-        
+
         // register listener for offer notifications
         registerListener(type: EventType.edge,
                          source: MessagingConstants.EventSource.PERSONALIZATION_DECISIONS,
                          listener: handleOfferNotification)
-        
+
         // fetch messages from offers
         fetchMessages()
     }
@@ -85,17 +81,16 @@
             Log.debug(label: MessagingConstants.LOG_TAG, "Event processing is paused, waiting for valid configuration - '\(event.id.uuidString)'.")
             return false
         }
-        
+
         // hard dependency on edge identity module for ecid
         guard let edgeIdentitySharedState = getXDMSharedState(extensionName: MessagingConstants.SharedState.EdgeIdentity.NAME, event: event) else {
             Log.debug(label: MessagingConstants.LOG_TAG, "Event processing is paused, waiting for valid xdm shared state from edge identity - '\(event.id.uuidString)'.")
             return false
         }
-        
+
         return configurationSharedState.status == .set && edgeIdentitySharedState.status == .set
     }
 
-<<<<<<< HEAD
     // MARK: - In-app Messaging methods
     /// Generates and dispatches an event prompting the Personalization extension to fetch in-app messages.
     private func fetchMessages() {
@@ -110,16 +105,16 @@
                 ]
             ]
         ]
-        
+
         let event = Event(name: MessagingConstants.EventName.OFFERS_REQUEST,
                           type: EventType.offerDecisioning,
                           source: EventSource.requestContent,
                           data: eventData)
-                        
+
         // send event
         runtime.dispatch(event: event)
     }
-    
+
     /// Validates that the received event contains in-app message definitions and loads them in the `MessagingRulesEngine`.
     /// - Parameter event: an `Event` containing an in-app message definition in its data
     private func handleOfferNotification(_ event: Event) {
@@ -127,21 +122,21 @@
         if !event.isPersonalizationDecisionResponse {
             return
         }
-        
+
         if event.offerActivityId != POC_ACTIVITY_ID_MULTI || event.offerPlacementId != POC_PLACEMENT_ID_MULTI {
             return
         }
-        
+
         rulesEngine.loadRules(rules: event.rulesJson)
     }
-    
+
     /// Handles Rules Consequence events containing message definitions.
     private func handleRulesResponse(_ event: Event) {
         if event.data == nil {
             Log.warning(label: MessagingConstants.LOG_TAG, "Unable to process a Rules Consequence Event. Event data is null.")
             return
         }
-        
+
         if event.isInAppMessage && event.containsValidInAppMessage {
             showMessageForEvent(event)
         } else {
@@ -149,47 +144,22 @@
             return
         }
     }
-    
+
     /// Creates and shows a fullscreen message as defined by the contents of the provided `Event`'s data.
     private func showMessageForEvent(_ event: Event) {
         // TODO: handle remote assets caching (here or in UIServices?)
         currentMessage = ServiceProvider.shared.uiService.createFullscreenMessage(payload: event.html!,
                                                                                   listener: messagingHandler,
                                                                                   isLocalImageUsed: false)
-        
+
         currentMessage?.show()
     }
-    
+
     // MARK: -
 
-    /// Based on the configuration response check for privacy status stop events if opted out
-    func handleConfigurationResponse(_ event: Event) {
-        guard let eventData = event.data as [String: Any]? else {
-            Log.trace(label: MessagingConstants.LOG_TAG, "Unable to handle configuration response. Event data is null.")
-            return
-        }
-
-        guard let privacyStatusValue = eventData[MessagingConstants.SharedState.Configuration.GLOBAL_PRIVACY] as? String else {
-            Log.warning(label: MessagingConstants.LOG_TAG, "Privacy status does not exists. All requests to sync with profile will fail.")
-            return
-        }
-
-        let privacyStatus = PrivacyStatus.init(rawValue: privacyStatusValue)
-        if privacyStatus != PrivacyStatus.optedIn {
-            Log.debug(label: MessagingConstants.LOG_TAG, "Privacy is not optedIn, stopping the events processing.")
-            stopEvents()
-        }
-
-        if privacyStatus == PrivacyStatus.optedIn {
-            Log.debug(label: MessagingConstants.LOG_TAG, "Privacy is optedIn, starting the events processing.")
-            startEvents()
-        }
-    }
-=======
     // =================================================================================================================
     // MARK: - Event Handers
     // =================================================================================================================
->>>>>>> e73f9fe5
 
     /// Processes the events in the event queue in the order they were received.
     ///
@@ -202,81 +172,55 @@
             Log.debug(label: MessagingConstants.LOG_TAG, "Process event handling ignored as event does not have any data - `\(event.id)`.")
             return
         }
-        
+
         // hard dependency on configuration shared state
         guard let configSharedState = getSharedState(extensionName: MessagingConstants.SharedState.Configuration.NAME, event: event)?.value else {
             Log.debug(label: MessagingConstants.LOG_TAG, "Event processing is paused, waiting for valid configuration - '\(event.id.uuidString)'.")
             return
         }
-        
+
         // hard dependency on edge identity module for ecid
         guard let edgeIdentitySharedState = getXDMSharedState(extensionName: MessagingConstants.SharedState.EdgeIdentity.NAME, event: event)?.value else {
             Log.debug(label: MessagingConstants.LOG_TAG, "Event processing is paused, for valid xdm shared state from edge identity - '\(event.id.uuidString)'.")
             return
         }
-        
+
         if event.isGenericIdentityRequestContentEvent {
 
             guard let token = event.token, !token.isEmpty else {
                 Log.debug(label: MessagingConstants.LOG_TAG, "Ignoring event with missing or invalid push identifier - '\(event.id.uuidString)'.")
                 return
             }
-<<<<<<< HEAD
-            
-            if privacyStatus == PrivacyStatus.optedIn {
-                // get identityMap from the edge identity xdm shared state
-                guard let identityMap = edgeIdentitySharedState[MessagingConstants.SharedState.EdgeIdentity.IDENTITY_MAP] as? [AnyHashable: Any] else {
-                    Log.warning(label: MessagingConstants.LOG_TAG, "Cannot process event that does not have a valid ECID - '\(event.id.uuidString)'.")
-                    return
-                }
-                
-                guard let ecidArray = identityMap[MessagingConstants.SharedState.EdgeIdentity.ECID] as? [[AnyHashable: Any]], !ecidArray.isEmpty, let ecid = ecidArray[0][MessagingConstants.SharedState.EdgeIdentity.ID] as? String else {
-                    Log.warning(label: MessagingConstants.LOG_TAG, "Cannot process event that does not have a valid ECID - '\(event.id.uuidString)'.")
-                    return
-                }
-                
-                guard let token = event.token, !token.isEmpty else {
-                    Log.debug(label: MessagingConstants.LOG_TAG, "Ignoring event with missing or invalid push identifier - '\(event.id.uuidString)'.")
-                    return
-                }
-                
-                sendPushToken(ecid: ecid, token: token, platform: getPlatform(config: configSharedState))
-=======
+
             // If the push token is valid update the shared state.
             runtime.createSharedState(data: [MessagingConstants.SharedState.Messaging.PUSH_IDENTIFIER: token], event: event)
 
             // get identityMap from the edge identity xdm shared state
             guard let identityMap = edgeIdentitySharedState[MessagingConstants.SharedState.EdgeIdentity.IDENTITY_MAP] as? [AnyHashable: Any] else {
                 Log.warning(label: MessagingConstants.LOG_TAG, "Cannot process event that identity map is not available" +
-                    "from edge identity xdm shared state - '\(event.id.uuidString)'.")
+                                "from edge identity xdm shared state - '\(event.id.uuidString)'.")
                 return
             }
 
             // get the ECID array from the identityMap
             guard let ecidArray = identityMap[MessagingConstants.SharedState.EdgeIdentity.ECID] as? [[AnyHashable: Any]],
-                !ecidArray.isEmpty, let ecid = ecidArray[0][MessagingConstants.SharedState.EdgeIdentity.ID] as? String,
-                !ecid.isEmpty else {
-                    Log.warning(label: MessagingConstants.LOG_TAG, "Cannot process event as ecid is not available in the identity map - '\(event.id.uuidString)'.")
-                    return
->>>>>>> e73f9fe5
+                  !ecidArray.isEmpty, let ecid = ecidArray[0][MessagingConstants.SharedState.EdgeIdentity.ID] as? String,
+                  !ecid.isEmpty else {
+                Log.warning(label: MessagingConstants.LOG_TAG, "Cannot process event as ecid is not available in the identity map - '\(event.id.uuidString)'.")
+                return
             }
 
             sendPushToken(ecid: ecid, token: token, platform: getPlatform(config: configSharedState))
         }
-        
-        // Check if the event type is `MessagingConstants.EventType.MESSAGING` and
+
+        // Check if the event type is `MessagingConstants.EventType.messaging` and
         // eventSource is `EventSource.requestContent` handle processing of the tracking information
-<<<<<<< HEAD
-        if event.type == MessagingConstants.EventType.MESSAGING,
-           event.source == EventSource.requestContent, configSharedState.keys.contains(MessagingConstants.SharedState.Configuration.EXPERIENCE_EVENT_DATASET) {
-=======
         if event.isMessagingRequestContentEvent, configSharedState.keys.contains(MessagingConstants.SharedState.Configuration.EXPERIENCE_EVENT_DATASET) {
->>>>>>> e73f9fe5
             handleTrackingInfo(event: event, configSharedState)
             return
         }
     }
-    
+
     /// Send an edge event to sync the push notification details with push token
     ///
     /// - Parameters:
@@ -289,7 +233,7 @@
             Log.warning(label: MessagingConstants.LOG_TAG, "Failed to sync the push token, App bundle identifier is invalid.")
             return
         }
-        
+
         // Create the profile experience event to send the push notification details with push token to profile
         let profileEventData: [String: Any] = [
             MessagingConstants.PushNotificationDetails.PUSH_NOTIFICATION_DETAILS: [
@@ -302,10 +246,10 @@
                         MessagingConstants.PushNotificationDetails.CODE: MessagingConstants.PushNotificationDetails.JsonValues.ECID
                     ],
                     MessagingConstants.PushNotificationDetails.ID: ecid
-                    ]]
+                 ]]
             ]
         ]
-        
+
         // Creating xdm edge event data
         let xdmEventData: [String: Any] = [MessagingConstants.XDM.DataKeys.DATA: profileEventData]
         // Creating xdm edge event with request content source type
@@ -325,48 +269,35 @@
         guard let expEventDatasetId = config[MessagingConstants.SharedState.Configuration.EXPERIENCE_EVENT_DATASET] as? String, !expEventDatasetId.isEmpty else {
             Log.warning(label: MessagingConstants.LOG_TAG,
                         "Failed to handle tracking information for push notification: " +
-                "Experience event dataset ID from the config is invalid or not available. '\(event.id.uuidString)'")
-            return
-        }
-<<<<<<< HEAD
-        
-        // Get the schema and convert to xdm dictionary
-=======
+                            "Experience event dataset ID from the config is invalid or not available. '\(event.id.uuidString)'")
+            return
+        }
 
         // Get the xdm data with push tracking details
->>>>>>> e73f9fe5
         guard var xdmMap = getXdmData(event: event, config: config) else {
             Log.warning(label: MessagingConstants.LOG_TAG,
                         "Failed to handle tracking information for push notification: " +
-                "Error while creating xdmMap with the push tracking details from the event and config. '\(event.id.uuidString)'")
-            return
-        }
-        
+                            "Error while creating xdmMap with the push tracking details from the event and config. '\(event.id.uuidString)'")
+            return
+        }
+
         // Add application specific tracking data
         let applicationOpened = event.applicationOpened
         xdmMap = addApplicationData(applicationOpened: applicationOpened, xdmData: xdmMap)
-        
+
         // Add Adobe specific tracking data
         xdmMap = addAdobeData(event: event, xdmDict: xdmMap)
-        
+
         // Creating xdm edge event data
-<<<<<<< HEAD
         let xdmEventData: [String: Any] = [
             MessagingConstants.XDM.DataKeys.XDM: xdmMap,
             MessagingConstants.XDM.DataKeys.META: [
                 MessagingConstants.XDM.DataKeys.COLLECT: [
-                    MessagingConstants.XDM.DataKeys.DATASET_ID: expEventDatasetId,
-                ],
+                    MessagingConstants.XDM.DataKeys.DATASET_ID: expEventDatasetId
+                ]
             ]
         ]
-        
-=======
-        let xdmEventData: [String: Any] = [MessagingConstants.XDMDataKeys.XDM: xdmMap, MessagingConstants.XDMDataKeys.META: [
-            MessagingConstants.XDMDataKeys.COLLECT: [
-                MessagingConstants.XDMDataKeys.DATASET_ID: expEventDatasetId
-            ]
-            ]]
->>>>>>> e73f9fe5
+
         // Creating xdm edge event with request content source type
         let event = Event(name: MessagingConstants.EventName.PUSH_TRACKING_EDGE,
                           type: EventType.edge,
@@ -386,7 +317,7 @@
                         "Failed to update xdmMap with adobe/cjm related informations : adobe/cjm information are invalid or not available in the event '\(event.id.uuidString)'.")
             return xdmDictResult
         }
-        
+
         // Check if the json has the required keys
         var mixins: [String: Any]? = event.mixins
         // If key `mixins` is not present check for cjm
@@ -399,21 +330,21 @@
             }
             mixins = cjm
         }
-        
+
         // Add all the key and value pair to xdmDictResult
         xdmDictResult += mixins ?? [:]
-        
+
         // Check if the xdm data provided by the customer is using cjm for tracking
         // Check if both `MessagingConstant.AdobeTrackingKeys.EXPERIENCE` and `MessagingConstant.AdobeTrackingKeys.CUSTOMER_JOURNEY_MANAGEMENT` exists
         if var experienceDict = xdmDictResult[MessagingConstants.AdobeTrackingKeys.EXPERIENCE] as? [String: Any] {
             if var cjmDict = experienceDict[MessagingConstants.AdobeTrackingKeys.CUSTOMER_JOURNEY_MANAGEMENT] as? [String: Any] {
                 // Adding Message profile and push channel context to CUSTOMER_JOURNEY_MANAGEMENT
                 guard let messageProfile = convertStringToDictionary(
-                    jsonString: MessagingConstants.AdobeTrackingKeys.MESSAGE_PROFILE_JSON) else {
-                        Log.warning(label: MessagingConstants.LOG_TAG,
-                                    "Failed to update xdmMap with adobe/cjm informations:" +
-                            "converting message profile string to dictionary failed in the event '\(event.id.uuidString)'.")
-                        return xdmDictResult
+                        jsonString: MessagingConstants.AdobeTrackingKeys.MESSAGE_PROFILE_JSON) else {
+                    Log.warning(label: MessagingConstants.LOG_TAG,
+                                "Failed to update xdmMap with adobe/cjm informations:" +
+                                    "converting message profile string to dictionary failed in the event '\(event.id.uuidString)'.")
+                    return xdmDictResult
                 }
                 // Merging the dictionary
                 cjmDict += messageProfile
@@ -423,7 +354,7 @@
         } else {
             Log.warning(label: MessagingConstants.LOG_TAG,
                         "Failed to send adobe/cjm information data with the tracking," +
-                "\(MessagingConstants.AdobeTrackingKeys.EXPERIENCE) is missing in the event '\(event.id.uuidString)'.")
+                            "\(MessagingConstants.AdobeTrackingKeys.EXPERIENCE) is missing in the event '\(event.id.uuidString)'.")
         }
         return xdmDictResult
     }
@@ -453,12 +384,12 @@
         }
         let messageId = event.messagingId
         let actionId = event.actionId
-        
+
         if eventType.isEmpty == true || messageId == nil || messageId?.isEmpty == true {
             Log.trace(label: MessagingConstants.LOG_TAG, "Updating xdm data for tracking failed, EventType or MessageId received in the event '\(event.id.uuidString)' is nil.")
             return nil
         }
-        
+
         var xdmDict: [String: Any] = [MessagingConstants.XDM.DataKeys.EVENT_TYPE: eventType]
         var pushNotificationTrackingDict: [String: Any] = [:]
         var customActionDict: [String: Any] = [:]
@@ -469,7 +400,7 @@
         pushNotificationTrackingDict[MessagingConstants.XDM.DataKeys.PUSH_PROVIDER_MESSAGE_ID] = messageId
         pushNotificationTrackingDict[MessagingConstants.XDM.DataKeys.PUSH_PROVIDER] = getPlatform(config: config)
         xdmDict[MessagingConstants.XDM.DataKeys.PUSH_NOTIFICATION_TRACKING] = pushNotificationTrackingDict
-        
+
         return xdmDict
     }
 
@@ -491,7 +422,7 @@
         }
         return nil
     }
-    
+
     /// Get platform based on the `messaging.useSandbox` config value
     /// - Parameters:
     ///     - config: `[AnyHashable: Any]` with platform informations
