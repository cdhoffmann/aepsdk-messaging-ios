--- conflicted
+++ resolved
@@ -357,7 +357,6 @@
         data?[MessagingConstants.XDM.Key.ADOBE_XDM] as? [String: Any]
     }
 
-<<<<<<< HEAD
     // MARK: - Error response Event
 
     /// Creates a response event with specified AEPError type added in the Event data.
@@ -388,7 +387,11 @@
 
     var schemaData: [String: Any]? {
         details?[MessagingConstants.Event.Data.Key.DATA] as? [String: Any]
-=======
+    }
+        
+        
+    // MARK: - Push tracking
+        
     var pushTrackingStatus: PushTrackingStatus? {
         guard let statusInt = data?[MessagingConstants.Event.Data.Key.PUSH_NOTIFICATION_TRACKING_STATUS] as? Int else {
             return nil
@@ -401,6 +404,5 @@
             return nil
         }
         return URL(string: link)
->>>>>>> da23275c
     }
 }