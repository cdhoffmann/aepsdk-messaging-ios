--- conflicted
+++ resolved
@@ -18,18 +18,6 @@
     var propositionInfoToCache: [String: PropositionInfo] = [:]
 
     // non-in-app propositions should be cached and not persisted
-<<<<<<< HEAD
-    var propositionsToCache: [Surface: [Proposition]] = [:]
-
-    // in-app propositions don't need to stay in cache, but must be persisted
-    // also need to store tracking info for in-app propositions as `PropositionInfo`
-    var propositionsToPersist: [Surface: [Proposition]] = [:]
-
-    // in-app and feed rules that need to be applied to their respective rules engines
-    var surfaceRulesBySchemaType: [SchemaType: [Surface: [LaunchRule]]] = [:]
-
-    init(with propositions: [Surface: [Proposition]], requestedSurfaces: [Surface]) {
-=======
     var propositionsToCache: [Surface: [MessagingProposition]] = [:]
 
     // in-app propositions don't need to stay in cache, but must be persisted
@@ -37,10 +25,9 @@
     var propositionsToPersist: [Surface: [MessagingProposition]] = [:]
 
     // in-app and feed rules that need to be applied to their respective rules engines
-    var surfaceRulesByInboundType: [InboundType: [Surface: [LaunchRule]]] = [:]
+    var surfaceRulesBySchemaType: [SchemaType: [Surface: [LaunchRule]]] = [:]
 
     init(with propositions: [Surface: [MessagingProposition]], requestedSurfaces: [Surface]) {
->>>>>>> b06a62d1
         for propositionsArray in propositions.values {
             for proposition in propositionsArray {
                 guard let surface = requestedSurfaces.first(where: { $0.uri == proposition.scope }) else {
@@ -48,7 +35,6 @@
                               "Ignoring proposition where scope (\(proposition.scope)) does not match one of the expected surfaces.")
                     continue
                 }
-<<<<<<< HEAD
                 
                 // handle format for old versions of IAM
                 if let oldRules = parseRule(proposition.items.first?.propositionData ?? [:]) {
@@ -74,7 +60,7 @@
                         continue
                     }
                     guard let consequence = parsedRules.first?.consequences.first,
-                          let schemaConsequence = PropositionItem.fromRuleConsequence(consequence) else {
+                          let schemaConsequence = MessagingPropositionItem.fromRuleConsequence(consequence) else {
                         continue
                     }
                     
@@ -98,37 +84,6 @@
                         mergeRules(parsedRules, for: surface, with: .feed)
                     default:
                         continue
-=======
-
-                guard let contentString = proposition.items.first?.content, !contentString.isEmpty else {
-                    Log.debug(label: MessagingConstants.LOG_TAG, "Ignoring Proposition with empty content.")
-                    continue
-                }
-
-                // iam and feed items will be wrapped in a valid rules engine rule - code-based experiences are not
-                guard let parsedRules = parseRule(contentString) else {
-                    Log.debug(label: MessagingConstants.LOG_TAG, "Proposition did not contain a rule, adding as a code-based experience.")
-                    propositionsToCache.add(proposition, forKey: surface)
-                    continue
-                }
-
-                let consequence = parsedRules.first?.consequences.first
-                if let messageId = consequence?.id {
-                    // store reporting data for this payload
-                    propositionInfoToCache[messageId] = PropositionInfo.fromProposition(proposition)
-                }
-
-                var inboundType = InboundType.unknown
-                let isInAppConsequence = consequence?.isInApp ?? false
-                if isInAppConsequence {
-                    inboundType = .inapp
-                    propositionsToPersist.add(proposition, forKey: surface)
-                } else {
-                    inboundType = InboundType(from: consequence?.detailSchema ?? "")
-                    let isFeedConsequence = consequence?.isFeedItem ?? false
-                    if !isFeedConsequence {
-                        propositionsToCache.add(proposition, forKey: surface)
->>>>>>> b06a62d1
                     }
                     
                 // - handle json-content, html-content, and default-content schemas for code based experiences
@@ -140,7 +95,6 @@
                 default:
                     continue
                 }
-<<<<<<< HEAD
             }
         }
     }
@@ -159,26 +113,5 @@
 
         // apply up to surfaceRulesBySchemaType
         surfaceRulesBySchemaType[schemaType] = tempRulesBySchemaType
-=======
-
-                mergeRules(parsedRules, for: surface, with: inboundType)
-            }
-        }
-    }
-
-    private func parseRule(_ rule: String) -> [LaunchRule]? {
-        JSONRulesParser.parse(rule.data(using: .utf8) ?? Data())
-    }
-
-    private mutating func mergeRules(_ rules: [LaunchRule], for surface: Surface, with inboundType: InboundType) {
-        // get rules we may already have for this inboundType
-        var tempRulesByInboundType = surfaceRulesByInboundType[inboundType] ?? [:]
-
-        // combine rules with existing
-        tempRulesByInboundType.addArray(rules, forKey: surface)
-
-        // apply up to surfaceRulesByInboundType
-        surfaceRulesByInboundType[inboundType] = tempRulesByInboundType
->>>>>>> b06a62d1
     }
 }
