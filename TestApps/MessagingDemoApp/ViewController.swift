//
// Copyright 2021 Adobe. All rights reserved.
// This file is licensed to you under the Apache License, Version 2.0 (the "License");
// you may not use this file except in compliance with the License. You may obtain a copy
// of the License at http://www.apache.org/licenses/LICENSE-2.0
//
// Unless required by applicable law or agreed to in writing, software distributed under
// the License is distributed on an "AS IS" BASIS, WITHOUT WARRANTIES OR REPRESENTATIONS
// OF ANY KIND, either express or implied. See the License for the specific language
// governing permissions and limitations under the License.
//

import AEPCore
import AEPMessaging
import AEPServices
import AEPAssurance
import UIKit
import UserNotifications
import WebKit

class ViewController: UIViewController {
    @IBOutlet var switchShowMessages: UISwitch?

    private let messageHandler = MessageHandler()
    
    weak var appDelegate = UIApplication.shared.delegate as? AppDelegate

    override func viewDidLoad() {
        super.viewDidLoad()
        MobileCore.messagingDelegate = messageHandler
    }

    @IBAction func triggerFullscreen(_: Any) {
<<<<<<< HEAD
//        MobileCore.track(action: "once113", data: nil)
=======
        MobileCore.track(action: "1130", data: nil)
>>>>>>> 5da19546
        
//        MobileCore.track(action: "test", data: nil)
        MobileCore.track(action: "kitteh", data: nil)
//        MobileCore.track(action: "testForSurbhi", data: nil)
//        MobileCore.track(action: "inbound_test", data: nil)
//        MobileCore.track(action: "keep-fullscreen", data: nil)
        
                
//        MobileCore.dispatch(event: Event(name: "test", type: "iamtest", source: "iamtest", data: ["seahawks": "bad"]))
//        MobileCore.track(action: "zkorczyc-test", data: nil)

//        MobileCore.track(: "triggerFullscreen", data: ["testFullscreen": "true"])
    }

    @IBAction func triggerModal(_: Any) {
        MobileCore.track(action: "untilClick113", data: nil)
        
//        MobileCore.track(action: "animate", data: nil)
//        MobileCore.track(state: "triggerModal", data: ["testSteveModal": "true"])
    }

    @IBAction func triggerBannerTop(_: Any) {
        MobileCore.track(action: "modalTakeoverNoGestures", data: nil)
        
//        MobileCore.track(action: "triggerBannerTop", data: ["testBannerTop": "true"])
    }

    @IBAction func triggerBannerBottom(_: Any) {
        MobileCore.track(action: "modalTakeoverGestures", data: nil)
        
    }

    /// Messaging delegate
    private class MessageHandler: MessagingDelegate {
        var showMessages = true
        var currentMessage: Message?
        let autoDismiss = false

        func onShow(message: Showable) {
            let fullscreenMessage = message as? FullscreenMessage
            print("message was shown \(fullscreenMessage?.debugDescription ?? "undefined")")
        }

        func onDismiss(message: Showable) {
            let fullscreenMessage = message as? FullscreenMessage
            print("message was dismissed \(fullscreenMessage?.debugDescription ?? "undefined")")
        }

        func shouldShowMessage(message: Showable) -> Bool {
            
            // access to the whole message from the parent
            let fullscreenMessage = message as? FullscreenMessage
            let message = fullscreenMessage?.parent

            // in-line handling of javascript calls
            // see Assets/nativeMethodCallingSample.html for an example of how to call this method
            message?.handleJavascriptMessage("buttonClicked") { content in
                print("magical handling of our content from js! content is: \(content ?? "empty")")
                message?.track(content as? String, withEdgeEventType: .inappInteract)
            }

            // if using the webview for something, make sure to dispatch back to the main thread
            DispatchQueue.main.async {
                // access the WKWebView containing the message's UI
                let messageWebView = message?.view as? WKWebView
                // execute JavaScript inside of the message's WKWebView
                messageWebView?.evaluateJavaScript("startTimer();") { result, error in
                    if error != nil {
                        // handle error
                    }
                    if result != nil {
                        // do something with the result
                    }
                }
            }
            
            // if we're not showing the message now, we can save it for later
            if !showMessages {
                currentMessage = message
                currentMessage?.track("message suppressed", withEdgeEventType: .inappTrigger)
            } else if autoDismiss {
                currentMessage = message
                let _ = Timer.scheduledTimer(withTimeInterval: 5.0, repeats: false) { timer in
                    timer.invalidate()
                    self.currentMessage?.track("test for reporting", withEdgeEventType: .inappInteract)
                    self.currentMessage?.dismiss()
                }
            }

            return showMessages
        }

        func urlLoaded(_ url: URL) {
            print("fullscreen message loaded url: \(url)")
        }
    }

    @IBAction func toggleShowMessages(_ sender: Any) {
        if sender as? UISwitch == switchShowMessages {
            messageHandler.showMessages.toggle()
            print("messageHandler.showMessages: \(messageHandler.showMessages)")
        }
    }

    @IBAction func scheduleNotification(_: Any) {
        appDelegate?.scheduleNotification()
    }

    @IBAction func scheduleNotificationWithCustomAction(_: Any) {
        appDelegate?.scheduleNotificationWithCustomAction()
    }

    @IBAction func refreshMessages(_: Any) {
        Messaging.refreshInAppMessages()
    }

    @IBAction func showStoredMessage(_: Any) {
        messageHandler.currentMessage?.show()
    }

    @IBAction func checkSequence(_: Any) {
        let checkSequenceEvent = Event(name: "Check Sequence", type: "iam.tester", source: "inbound", data: ["checkSequence": "true"])
        MobileCore.dispatch(event: checkSequenceEvent)
    }

    @IBAction func triggerEvent1(_: Any) {
        let event = Event(name: "Event1", type: "iam.tester", source: "inbound", data: ["firstEvent": "true"], mask: ["firstEvent"])
        MobileCore.dispatch(event: event)
    }

    @IBAction func triggerEvent2(_: Any) {
        let event = Event(name: "Event2", type: "iam.tester", source: "inbound", data: ["secondEvent": "true"], mask: ["secondEvent"])
        MobileCore.dispatch(event: event)
    }

    @IBAction func triggerEvent3(_: Any) {
        let event = Event(name: "Event3", type: "iam.tester", source: "inbound", data: ["thirdEvent": "true"], mask: ["thirdEvent"])
        MobileCore.dispatch(event: event)
    }

    @IBAction func sendTrackAction(_: Any) {
        let data = ["key": "value"]
        MobileCore.track(action: "buttonClicked", data: data)
    }
}<|MERGE_RESOLUTION|>--- conflicted
+++ resolved
@@ -31,11 +31,11 @@
     }
 
     @IBAction func triggerFullscreen(_: Any) {
-<<<<<<< HEAD
+
 //        MobileCore.track(action: "once113", data: nil)
-=======
+
         MobileCore.track(action: "1130", data: nil)
->>>>>>> 5da19546
+
         
 //        MobileCore.track(action: "test", data: nil)
         MobileCore.track(action: "kitteh", data: nil)
