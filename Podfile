# Uncomment the next line to define a global platform for your project
platform :ios, '11.0'

# Comment the next line if you don't want to use dynamic frameworks
use_frameworks!

# don't warn me
install! 'cocoapods', :warn_for_unused_master_specs_repo => false

workspace 'AEPMessaging'
project 'AEPMessaging.xcodeproj'

pod 'SwiftLint', '0.52.0'

# ==================
# SHARED POD GROUPS
# ==================
def lib_main
    pod 'AEPCore'
    pod 'AEPServices'
    pod 'AEPRulesEngine'
end

def lib_dev
<<<<<<< HEAD
    pod 'AEPCore', :git => 'https://github.com/adobe/aepsdk-core-ios.git', :branch => 'dev-v4.0.0'
    pod 'AEPServices', :git => 'https://github.com/adobe/aepsdk-core-ios.git', :branch => 'dev-v4.0.0'
    pod 'AEPRulesEngine', :git => 'https://github.com/adobe/aepsdk-rulesengine-ios.git', :branch => 'dev-4.0.0'
=======
    pod 'AEPCore'
    pod 'AEPServices'
    pod 'AEPRulesEngine'
>>>>>>> e8a158e1
end

def app_main
    pod 'AEPCore'
    pod 'AEPServices'
    pod 'AEPLifecycle'
    pod 'AEPRulesEngine'
    pod 'AEPSignal'
    pod 'AEPEdge'    
    pod 'AEPEdgeIdentity'
    pod 'AEPEdgeConsent'
    pod 'AEPAssurance'
end

def app_dev
<<<<<<< HEAD
    pod 'AEPCore', :git => 'https://github.com/adobe/aepsdk-core-ios.git', :branch => 'dev-v4.0.0'
    pod 'AEPServices', :git => 'https://github.com/adobe/aepsdk-core-ios.git', :branch => 'dev-v4.0.0'
    pod 'AEPLifecycle', :git => 'https://github.com/adobe/aepsdk-core-ios.git', :branch => 'dev-v4.0.0'
    pod 'AEPSignal', :git => 'https://github.com/adobe/aepsdk-core-ios.git', :branch => 'dev-v4.0.0'
    pod 'AEPRulesEngine', :git => 'https://github.com/adobe/aepsdk-rulesengine-ios.git', :branch => 'dev-v4.0.0'
    pod 'AEPEdge', :git => 'https://github.com/adobe/aepsdk-edge-ios.git', :branch => 'dev-v4.0.0'
    pod 'AEPEdgeIdentity', :git => 'https://github.com/adobe/aepsdk-edgeidentity-ios.git', :branch => 'dev-v4.0.0'
    pod 'AEPEdgeConsent', :git => 'https://github.com/adobe/aepsdk-edgeconsent-ios.git', :branch => 'dev-v4.0.0'
    pod 'AEPAnalytics', :git => 'https://github.com/adobe/aepsdk-analytics-ios.git', :branch => 'dev-v4.0.0'
    pod 'AEPAssurance', :git => 'https://github.com/adobe/aepsdk-assurance-ios.git', :branch => 'dev-v4.0.0'
=======
    pod 'AEPCore'
    pod 'AEPServices'
    pod 'AEPLifecycle'
    pod 'AEPSignal'
    pod 'AEPRulesEngine'
    pod 'AEPEdge'
    pod 'AEPEdgeConsent'
    pod 'AEPEdgeIdentity'
    pod 'AEPAnalytics'
    pod 'AEPAssurance'
>>>>>>> e8a158e1
end

# ==================
# TARGET DEFINITIONS
# ==================
target 'AEPMessaging' do
  lib_main
end

target 'MessagingDemoApp' do
  app_main
end

target 'MessagingDemoAppObjC' do
  app_main
end

target 'MessagingDemoAppSwiftUI' do
  app_main
end


target 'UnitTests' do
  lib_main
end

target 'FunctionalTests' do
  app_main
end

target 'E2EFunctionalTests' do
  app_main
end

target 'FunctionalTestApp' do
  app_main
end

target 'E2EFunctionalTestApp' do
  app_main
end<|MERGE_RESOLUTION|>--- conflicted
+++ resolved
@@ -22,15 +22,9 @@
 end
 
 def lib_dev
-<<<<<<< HEAD
     pod 'AEPCore', :git => 'https://github.com/adobe/aepsdk-core-ios.git', :branch => 'dev-v4.0.0'
     pod 'AEPServices', :git => 'https://github.com/adobe/aepsdk-core-ios.git', :branch => 'dev-v4.0.0'
     pod 'AEPRulesEngine', :git => 'https://github.com/adobe/aepsdk-rulesengine-ios.git', :branch => 'dev-4.0.0'
-=======
-    pod 'AEPCore'
-    pod 'AEPServices'
-    pod 'AEPRulesEngine'
->>>>>>> e8a158e1
 end
 
 def app_main
@@ -46,7 +40,6 @@
 end
 
 def app_dev
-<<<<<<< HEAD
     pod 'AEPCore', :git => 'https://github.com/adobe/aepsdk-core-ios.git', :branch => 'dev-v4.0.0'
     pod 'AEPServices', :git => 'https://github.com/adobe/aepsdk-core-ios.git', :branch => 'dev-v4.0.0'
     pod 'AEPLifecycle', :git => 'https://github.com/adobe/aepsdk-core-ios.git', :branch => 'dev-v4.0.0'
@@ -57,18 +50,6 @@
     pod 'AEPEdgeConsent', :git => 'https://github.com/adobe/aepsdk-edgeconsent-ios.git', :branch => 'dev-v4.0.0'
     pod 'AEPAnalytics', :git => 'https://github.com/adobe/aepsdk-analytics-ios.git', :branch => 'dev-v4.0.0'
     pod 'AEPAssurance', :git => 'https://github.com/adobe/aepsdk-assurance-ios.git', :branch => 'dev-v4.0.0'
-=======
-    pod 'AEPCore'
-    pod 'AEPServices'
-    pod 'AEPLifecycle'
-    pod 'AEPSignal'
-    pod 'AEPRulesEngine'
-    pod 'AEPEdge'
-    pod 'AEPEdgeConsent'
-    pod 'AEPEdgeIdentity'
-    pod 'AEPAnalytics'
-    pod 'AEPAssurance'
->>>>>>> e8a158e1
 end
 
 # ==================
