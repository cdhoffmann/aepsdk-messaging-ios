--- conflicted
+++ resolved
@@ -2,15 +2,9 @@
   - AEPAssurance (3.0.1):
     - AEPCore (>= 3.1.0)
     - AEPServices (>= 3.1.0)
-<<<<<<< HEAD
-  - AEPCore (3.7.4):
-    - AEPRulesEngine (>= 1.1.0)
-    - AEPServices (>= 3.7.4)
-=======
   - AEPCore (3.8.0):
     - AEPRulesEngine (>= 1.2.1)
     - AEPServices (>= 3.8.0)
->>>>>>> b38037eb
   - AEPEdge (1.6.0):
     - AEPCore (>= 3.7.0)
     - AEPEdgeIdentity (>= 1.2.0)
@@ -19,21 +13,12 @@
     - AEPEdge (>= 1.6.0)
   - AEPEdgeIdentity (1.2.0):
     - AEPCore (>= 3.7.0)
-<<<<<<< HEAD
-  - AEPLifecycle (3.7.4):
-    - AEPCore (>= 3.7.4)
-  - AEPRulesEngine (1.2.0)
-  - AEPServices (3.7.4)
-  - AEPSignal (3.7.4):
-    - AEPCore (>= 3.7.4)
-=======
   - AEPLifecycle (3.8.0):
     - AEPCore (>= 3.8.0)
   - AEPRulesEngine (1.2.1)
   - AEPServices (3.8.0)
   - AEPSignal (3.8.0):
     - AEPCore (>= 3.8.0)
->>>>>>> b38037eb
   - SwiftLint (0.44.0)
 
 DEPENDENCIES:
@@ -63,16 +48,6 @@
 
 SPEC CHECKSUMS:
   AEPAssurance: b25880cd4b14f22c61a1dce19807bd0ca0fe9b17
-<<<<<<< HEAD
-  AEPCore: 4f2d6af62f492e87a6cc9cbf4c89ae6f0ea89d81
-  AEPEdge: e4364a56d358c517f7d4cef87570ac4e7652d3a2
-  AEPEdgeConsent: d10d4232615b880d484050edf47b2e3fbfb787bb
-  AEPEdgeIdentity: 6bb2c1e62d48cdc988b4d492e8e6d563f0ced73d
-  AEPLifecycle: 64107400233d9add603a87d2a4b36002bccb0129
-  AEPRulesEngine: 71228dfdac24c9ded09be13e3257a7eb22468ccc
-  AEPServices: 1c66ce125f9b3bbd46e42687b6929cd584bffdf4
-  AEPSignal: d6473de3410183f1f0754b92b2938a571332362e
-=======
   AEPCore: de95e226b97a1cbef7d2ee27b7332f82be87e03b
   AEPEdge: e4364a56d358c517f7d4cef87570ac4e7652d3a2
   AEPEdgeConsent: d10d4232615b880d484050edf47b2e3fbfb787bb
@@ -81,7 +56,6 @@
   AEPRulesEngine: 3b6398a9eb7c222fc62c82c6d47ac518045317ac
   AEPServices: e6450a93ad22915287c46640056ee89c1978cf98
   AEPSignal: 8930ac0ce1262b629b2d4757a6f63422bdb46d7d
->>>>>>> b38037eb
   SwiftLint: e96c0a8c770c7ebbc4d36c55baf9096bb65c4584
 
 PODFILE CHECKSUM: 55e266e3d13ad5645619c8088ce7030e14628ad3
