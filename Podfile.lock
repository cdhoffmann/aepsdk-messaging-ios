--- conflicted
+++ resolved
@@ -1,5 +1,4 @@
 PODS:
-<<<<<<< HEAD
   - ACPCore (2.9.9):
     - AEPCore
     - AEPIdentity
@@ -12,75 +11,41 @@
     - AEPAssurance/xcframeworks (= 1.1.2)
   - AEPAssurance/xcframeworks (1.1.2):
     - ACPCore (>= 2.9.0)
-  - AEPCore (3.1.3):
+  - AEPCore (3.2.0):
     - AEPRulesEngine (= 1.0.1)
-    - AEPServices (= 3.1.3)
-=======
-  - ACPCore (2.9.3):
-    - ACPCore/main (= 2.9.3)
-  - ACPCore/main (2.9.3)
-  - AEPAssurance (1.1.1):
-    - ACPCore (>= 2.9.0)
-    - AEPAssurance/xcframeworks (= 1.1.1)
-  - AEPAssurance/xcframeworks (1.1.1):
-    - ACPCore (>= 2.9.0)
-  - AEPCore (3.1.2):
-    - AEPRulesEngine (= 1.0.0)
-    - AEPServices (= 3.1.2)
->>>>>>> e73f9fe5
-  - AEPEdge (1.1.0):
+    - AEPServices (= 3.2.0)
+  - AEPEdge (1.1.1):
     - AEPCore (>= 3.1.1)
     - AEPEdgeIdentity
   - AEPEdgeIdentity (1.0.0):
     - AEPCore (>= 3.1.1)
-<<<<<<< HEAD
-  - AEPIdentity (3.1.3):
-    - AEPCore (= 3.1.3)
-  - AEPLifecycle (3.1.3):
-    - AEPCore (= 3.1.3)
+  - AEPIdentity (3.2.0):
+    - AEPCore (= 3.2.0)
+  - AEPLifecycle (3.2.0):
+    - AEPCore (= 3.2.0)
   - AEPOfferDecisioning (1.0.1):
     - AEPCore (>= 3.1.0)
   - AEPRulesEngine (1.0.1)
-  - AEPServices (3.1.3)
-  - AEPSignal (3.1.3):
-    - AEPCore (= 3.1.3)
-=======
-  - AEPLifecycle (3.1.2):
-    - AEPCore (= 3.1.2)
-  - AEPRulesEngine (1.0.0)
-  - AEPServices (3.1.2)
-  - AEPSignal (3.1.2):
-    - AEPCore (= 3.1.2)
->>>>>>> e73f9fe5
+  - AEPServices (3.2.0)
+  - AEPSignal (3.2.0):
+    - AEPCore (= 3.2.0)
 
 DEPENDENCIES:
-  - ACPCore
+  - ACPCore (from `https://github.com/adobe/aep-sdk-compatibility-ios.git`, branch `main`)
   - AEPAssurance
-<<<<<<< HEAD
-  - AEPCore (from `https://github.com/adobe/aepsdk-core-ios.git`, branch `dev-v3.1.4`)
+  - AEPCore (from `https://github.com/adobe/aepsdk-core-ios.git`, branch `dev-v3.2.1`)
   - AEPEdge (from `https://github.com/adobe/aepsdk-edge-ios.git`, branch `main`)
-  - AEPIdentity (from `https://github.com/adobe/aepsdk-core-ios.git`, branch `dev-v3.1.4`)
-  - AEPLifecycle (from `https://github.com/adobe/aepsdk-core-ios.git`, branch `dev-v3.1.4`)
+  - AEPEdgeIdentity (from `https://github.com/adobe/aepsdk-edgeidentity-ios.git`, branch `main`)
+  - AEPLifecycle (from `https://github.com/adobe/aepsdk-core-ios.git`, branch `dev-v3.2.1`)
   - "AEPOfferDecisioning (from `git@github.com:adobe/aepsdk-offer-ios.git`, branch `dev-v1.0.1`)"
   - AEPRulesEngine
-  - AEPServices (from `https://github.com/adobe/aepsdk-core-ios.git`, branch `dev-v3.1.4`)
-  - AEPSignal (from `https://github.com/adobe/aepsdk-core-ios.git`, branch `dev-v3.1.4`)
-=======
-  - AEPCore
-  - AEPEdge
-  - AEPEdgeIdentity
-  - AEPLifecycle
-  - AEPRulesEngine
-  - AEPServices
-  - AEPSignal
->>>>>>> e73f9fe5
+  - AEPServices (from `https://github.com/adobe/aepsdk-core-ios.git`, branch `dev-v3.2.1`)
+  - AEPSignal (from `https://github.com/adobe/aepsdk-core-ios.git`, branch `dev-v3.2.1`)
 
 SPEC REPOS:
   trunk:
-    - ACPCore
     - AEPAssurance
-<<<<<<< HEAD
-    - AEPEdgeIdentity
+    - AEPIdentity
     - AEPRulesEngine
 
 EXTERNAL SOURCES:
@@ -88,88 +53,66 @@
     :branch: main
     :git: https://github.com/adobe/aep-sdk-compatibility-ios.git
   AEPCore:
-    :branch: dev-v3.1.4
+    :branch: dev-v3.2.1
     :git: https://github.com/adobe/aepsdk-core-ios.git
   AEPEdge:
     :branch: main
     :git: https://github.com/adobe/aepsdk-edge-ios.git
-  AEPIdentity:
-    :branch: dev-v3.1.4
-    :git: https://github.com/adobe/aepsdk-core-ios.git
+  AEPEdgeIdentity:
+    :branch: main
+    :git: https://github.com/adobe/aepsdk-edgeidentity-ios.git
   AEPLifecycle:
-    :branch: dev-v3.1.4
+    :branch: dev-v3.2.1
     :git: https://github.com/adobe/aepsdk-core-ios.git
   AEPOfferDecisioning:
     :branch: dev-v1.0.1
     :git: "git@github.com:adobe/aepsdk-offer-ios.git"
   AEPServices:
-    :branch: dev-v3.1.4
+    :branch: dev-v3.2.1
     :git: https://github.com/adobe/aepsdk-core-ios.git
   AEPSignal:
-    :branch: dev-v3.1.4
+    :branch: dev-v3.2.1
     :git: https://github.com/adobe/aepsdk-core-ios.git
 
 CHECKOUT OPTIONS:
   ACPCore:
-    :commit: c43675de0c97ee76fd51b005e8c9cdc7515e4a78
+    :commit: 12c5e8681905140f0a09e20e2339fed85f4d9ea8
     :git: https://github.com/adobe/aep-sdk-compatibility-ios.git
   AEPCore:
-    :commit: b00c71fe0d30c7069690b9a74cdd970812bd5daa
+    :commit: 1ca8d8ed0dee38dbd8a00b08b236fad027cd3620
     :git: https://github.com/adobe/aepsdk-core-ios.git
   AEPEdge:
-    :commit: a0eafe69c0944d4ae432dbe82160aca314d73f36
+    :commit: 867587de6c35259a165d7443b5dbc25d406f02bd
     :git: https://github.com/adobe/aepsdk-edge-ios.git
-  AEPIdentity:
-    :commit: b00c71fe0d30c7069690b9a74cdd970812bd5daa
-    :git: https://github.com/adobe/aepsdk-core-ios.git
+  AEPEdgeIdentity:
+    :commit: 31dbc87fd100a8ed0273f8ba6999524dbba4f609
+    :git: https://github.com/adobe/aepsdk-edgeidentity-ios.git
   AEPLifecycle:
-    :commit: b00c71fe0d30c7069690b9a74cdd970812bd5daa
+    :commit: 1ca8d8ed0dee38dbd8a00b08b236fad027cd3620
     :git: https://github.com/adobe/aepsdk-core-ios.git
   AEPOfferDecisioning:
     :commit: 00dc6df7a38dd6af40ddb562a1d693f63b296e5d
     :git: "git@github.com:adobe/aepsdk-offer-ios.git"
   AEPServices:
-    :commit: b00c71fe0d30c7069690b9a74cdd970812bd5daa
+    :commit: 1ca8d8ed0dee38dbd8a00b08b236fad027cd3620
     :git: https://github.com/adobe/aepsdk-core-ios.git
   AEPSignal:
-    :commit: b00c71fe0d30c7069690b9a74cdd970812bd5daa
+    :commit: 1ca8d8ed0dee38dbd8a00b08b236fad027cd3620
     :git: https://github.com/adobe/aepsdk-core-ios.git
 
 SPEC CHECKSUMS:
   ACPCore: 67e4b855bf16cfb6a63024a4ddb73d15c0fd30e5
   AEPAssurance: c53056ea40b3566b36f7340c5f779624c1ef6359
-  AEPCore: 6ec14ec9b1ff45999ea53be112aba85522ad00c4
-  AEPEdge: 818ca6ea6ac1a9e16a876036c78908996033599f
+  AEPCore: 741e1ffb754d042919c37291dbec506bfd014598
+  AEPEdge: ff0cf67e25c342a7a9d48e9a77e9485869dad043
   AEPEdgeIdentity: 40d312b4434b710a46c1738ab2a221dda4cfd67e
-  AEPIdentity: 49e6c742238be0f77d5ae8928c13acfd1d8bec3c
-  AEPLifecycle: 9ed7ceabd98cc5c94b13c3b085c9f1eef2c714fe
+  AEPIdentity: 7dd6a5dde51c942aab5acdb53b214c5de4f5fd0b
+  AEPLifecycle: 64e0319f9fadc40fef0fae6ee4060927b4e4b6e4
   AEPOfferDecisioning: cbe691a149f3fd230442f2b2ea2604f0b261c414
   AEPRulesEngine: 5075ed294026a12e37bd26fe260f74604d205354
-  AEPServices: e032bfacfcb31f3a583b2aa1e87df5d427cca95d
-  AEPSignal: c0619814fbf50dbb1dde4e79141d528aa2606e9e
+  AEPServices: 3120a4824903b60229644f84de35d49c502cda9c
+  AEPSignal: b066f0f9a31dda84791451db9e54b1c648607092
 
-PODFILE CHECKSUM: 9ca1cea1f30c09291d673c2a529dd2c97998bb57
-=======
-    - AEPCore
-    - AEPEdge
-    - AEPEdgeIdentity
-    - AEPLifecycle
-    - AEPRulesEngine
-    - AEPServices
-    - AEPSignal
-
-SPEC CHECKSUMS:
-  ACPCore: 5f00fcf7aba597b29b359e4c14f7f4f1f95503f3
-  AEPAssurance: b62fc1be16efbc8d137b945b29da7e5ec7c7965a
-  AEPCore: d85439869b2f9bcb9d84c1662ced049dd5fa9b56
-  AEPEdge: 818ca6ea6ac1a9e16a876036c78908996033599f
-  AEPEdgeIdentity: 40d312b4434b710a46c1738ab2a221dda4cfd67e
-  AEPLifecycle: fdcd802351bec596be0f2365fd21a6f342318a51
-  AEPRulesEngine: 8bbc694fce6900cd33b2496c7d4b33ee2eeffc46
-  AEPServices: 891fc1fb2e2ecacf02f293d1a7f3c478dc4d338b
-  AEPSignal: c49cdf7e1647fae543c698a8ce1089844543c244
-
-PODFILE CHECKSUM: b17401cb9908d8aeea408418e5b622d09b889bc5
->>>>>>> e73f9fe5
+PODFILE CHECKSUM: f1a593c6f2944b2ebd235c4e0f51c5aed161663a
 
 COCOAPODS: 1.10.1